import django.contrib.auth.models as auth_models
from django.contrib.contenttypes.fields import GenericForeignKey
from django.contrib.contenttypes.fields import GenericRelation
from django.contrib.contenttypes.models import ContentType
from django.core.exceptions import ValidationError
from django.db import models
from django.utils import timezone
from django.utils.translation import gettext_lazy as _
from django.urls import reverse

from . import configurator


class Timestamped(models.Model):
    created_at = models.DateTimeField(default=timezone.now)
    updated_at = models.DateTimeField(auto_now=True)

    class Meta:
        abstract = True
        get_latest_by = ("created_at",)


class Challenge(Timestamped):
    name = models.CharField(max_length=255)
    start_at = models.DateTimeField()
    end_at = models.DateTimeField()
    repo_url = models.URLField()
    # Data stored in S3 - privileges on S3 buckets will help
    # prevent leakage of secret data
    sample_data_url = models.URLField()
    sample_score_reference_url = models.URLField()
    secret_data_url = models.URLField()
    secret_score_reference_url = models.URLField()
    execution_options_json = models.JSONField()

    def __str__(self):
        return str(self.name)


class Container(Timestamped):
    name = models.CharField(max_length=255)
    user = models.ForeignKey(auth_models.User, on_delete=models.CASCADE)
    challenge = models.ForeignKey(Challenge, on_delete=models.CASCADE)
    registry = models.CharField(max_length=255)
    label = models.CharField(max_length=255)
    tag = models.CharField(max_length=255, blank=True, null=True)
    digest = models.CharField(max_length=255, blank=True, null=True)

    def __str__(self):
        return str(self.name)


class ScoreMaker(Timestamped):
    """
    Each active challenge has exactly one scoring container.
    """

    challenge = models.OneToOneField(
        Challenge, on_delete=models.CASCADE, primary_key=True
    )
    container = models.ForeignKey(Container, on_delete=models.CASCADE)

    def __str__(self):
        return f"{self.challenge} {self.container}"


class Submission(Timestamped):
    user = models.ForeignKey(auth_models.User, on_delete=models.CASCADE)
    challenge = models.ForeignKey(Challenge, on_delete=models.CASCADE)
    container = models.ForeignKey(Container, on_delete=models.CASCADE)
    draft_mode = models.BooleanField(
        default=False, help_text=configurator.DRAFT_MODE_DETAILS
    )
    # From user:
    name = models.CharField(max_length=40, help_text=configurator.NAME_DETAILS)
    url = models.URLField(blank=True, null=True)
    compute_time = models.TextField(
        help_text=configurator.COMPUTE_TIME_DETAILS, blank=True, null=True
    )
    computing_and_hardware = models.TextField(
        help_text=configurator.COMPUTING_AND_HARDWARE_DETAILS, blank=True, null=True
    )
    software = models.TextField(
        help_text=configurator.SOFTWARE_DETAILS, blank=True, null=True
    )
    category = models.CharField(
        max_length=255,
        choices=configurator.CATEGORY_CHOICES,
        help_text=configurator.CATEGORY_DETAILS,
        blank=True,
        null=True,
    )
    method = models.TextField(
        help_text=configurator.METHOD_DETAILS, blank=True, null=True
    )
    ranked = models.BooleanField(default=True, help_text=configurator.RANKED_DETAILS)

    def __str__(self):
        return f"{self.user}: {self.challenge}: {self.name}"

    def get_absolute_url(self):
        return reverse("submission", kwargs={"pk": self.pk})

    def clean(self):
        super().clean()
        if not self.draft_mode:
            # All fields
            for field in self._meta.get_fields(include_parents=False):
                if isinstance(field, models.fields.Field) and not isinstance(
                    field, models.BooleanField
                ):
                    if not getattr(self, field.attname):
                        self.draft_mode = True
                        break

    def clone(self):
        """
        Return a new submission using this as a template.
        Set draft mode and clear 'Name' field.
        """
        self.id = None
        self.pk = None
        self._state.adding = True
        return self


class SubmissionEvaluation(Timestamped):
    class _DataPrivacyLevel(models.TextChoices):
        PUBLIC = "PUBLIC"
        PRIVATE = "PRIVATE"

    submission = models.ForeignKey(Submission, on_delete=models.CASCADE)
    digest = models.CharField(max_length=255)
    data_privacy_level = models.CharField(
        max_length=25,
        choices=_DataPrivacyLevel.choices,
        default=_DataPrivacyLevel.PRIVATE,
    )
    started_at = models.DateTimeField()
    ended_at = models.DateTimeField()
    exit_status = models.IntegerField()
    log_stdout = models.TextField(blank=True)
    log_stderr = models.TextField(blank=True)

    def __str__(self):
        return f"{self.submission}:{self.digest}, exited {self.exit_status}"


class SubmissionResult(Timestamped):
    submission_evaluation = models.ForeignKey(
        SubmissionEvaluation, on_delete=models.CASCADE
    )
    # TBD: allow more than one result file per submission?
    datafile = models.FileField()


class InputElement(Timestamped):
    challenge = models.ForeignKey(Challenge, on_delete=models.CASCADE)
    name = models.CharField(max_length=255)
    is_public = models.BooleanField(default=False)

    class Meta:
        unique_together = ["challenge", "name"]

    def __str__(self):
        return f"{self.name}, is public? {self.is_public}"


class InputType(Timestamped):
    challenge = models.ForeignKey(Challenge, on_delete=models.CASCADE)
    key = models.CharField(max_length=255)
    description = models.TextField()

    class Meta:
        unique_together = ["challenge", "key"]

    def __str__(self):
        return self.key


class InputValue(Timestamped):
    input_element = models.ForeignKey(InputElement, on_delete=models.CASCADE)
    input_type = models.ForeignKey(InputType, on_delete=models.CASCADE)
    value = models.TextField()
    # TODO: use https://docs.djangoproject.com/en/3.2/ref/contrib/contenttypes/

    class Meta:
        unique_together = ["input_element", "input_type"]

    def __str__(self):
<<<<<<< HEAD
        return f"{self.input_element}: {self.input_type}: {self.value}"
=======
        return f"{self.input_element}: {self.input_type}: {self.__str_value()}"

    def __str_value(self):
        # pylint: disable=no-member
        if isinstance(self.value, str) and len(self.value) > 100:
            return f"{self.value:.100}..."
        return str(self.value)
>>>>>>> 8a6c62f8


class Prediction(Timestamped):
    submission_evaluation = models.ForeignKey(
        SubmissionEvaluation, on_delete=models.CASCADE
    )
    input_element = models.ForeignKey(InputElement, on_delete=models.CASCADE)
    key = models.CharField(max_length=255)
    content_type = models.ForeignKey(ContentType, on_delete=models.CASCADE)
    object_id = models.PositiveIntegerField()
    value_object = GenericForeignKey("content_type", "object_id")

    _value_models = ()

    class Meta:
        unique_together = ["submission_evaluation", "input_element", "key"]

    def __str__(self):
        return f"{self.submission_evaluation}::{self.key}::{self.content_type}"

    @classmethod
    def register_value_model(cls, ValueModel):
        """
        Prediction's value_object can only point to a
        value model registered with this decorator
        """
        if not hasattr(ValueModel, "value"):
            raise ValidationError(_(f"{ValueModel} must have a value attribute"))
        if not issubclass(ValueModel, GenericOutputValue):
            raise ValidationError(_(f"{ValueModel} must extend GenericOutputValue"))

        cls._value_models = (*cls._value_models, ValueModel)
        return ValueModel

    def clean(self):
        if self.content_type.model_class() not in self._value_models:
            raise ValidationError(
                _(f"Invalid model for prediction: {self.content_type.model_class()}")
            )


class GenericOutputValue(models.Model):
    prediction = GenericRelation(Prediction)

    class Meta:
        abstract = True

    def __str__(self):
        # pylint: disable=no-member
        if isinstance(self.value, str) and len(self.value) > 100:
            return f"{self.value:.100}..."
        return str(self.value)


@Prediction.register_value_model
class TextValue(GenericOutputValue):
    value = models.TextField(blank=True)


@Prediction.register_value_model
class FloatValue(GenericOutputValue):
    value = models.FloatField()


@Prediction.register_value_model
class BlobValue(GenericOutputValue):
    value = models.BinaryField()<|MERGE_RESOLUTION|>--- conflicted
+++ resolved
@@ -188,9 +188,6 @@
         unique_together = ["input_element", "input_type"]
 
     def __str__(self):
-<<<<<<< HEAD
-        return f"{self.input_element}: {self.input_type}: {self.value}"
-=======
         return f"{self.input_element}: {self.input_type}: {self.__str_value()}"
 
     def __str_value(self):
@@ -198,7 +195,6 @@
         if isinstance(self.value, str) and len(self.value) > 100:
             return f"{self.value:.100}..."
         return str(self.value)
->>>>>>> 8a6c62f8
 
 
 class Prediction(Timestamped):
