--- conflicted
+++ resolved
@@ -1,10 +1,7 @@
 # pylint:disable=unused-argument
 import re
 import time
-<<<<<<< HEAD
-=======
-from datetime import datetime, timedelta
->>>>>>> b3e49e56
+from datetime import datetime
 from unittest.mock import Mock, patch
 from datetime import datetime
 
