# pylint: disable=unused-argument, unused-variable

<<<<<<< HEAD
import pytest
from datetime import timedelta
=======
from datetime import datetime, timedelta, timezone
>>>>>>> f6a6bd1d

import pytest
from django.utils import timezone

from core import models
from core.forms import ContainerForm, SubmissionForm


@pytest.mark.django_db
def test_create(challenge, user):
    submission_form = SubmissionForm()
    assert not submission_form.is_valid()
    container_form = ContainerForm()
    assert not container_form.is_valid()

    container_form = ContainerForm(
        data={
            "container-name": "My Container",
            "container-challenge": challenge,
            "container-registry": "docker",
            "container-label": "foo",
        }
    )
    assert container_form.is_valid()
    container = container_form.save(commit=False)
    container.user = user
    container.save()
    submission_form = SubmissionForm(
        data={
            "submission-name": "Test submission",
        }
    )
    print(submission_form.errors)
    assert submission_form.is_valid()

    submission = submission_form.save(commit=False)
    submission.user = user
    submission.container = container
    submission.challenge = container.challenge
    submission.save()
    assert submission.draft_mode


@pytest.mark.django_db
def test_expired_challenge(challenge, user):
    submission_form = SubmissionForm()
    assert not submission_form.is_valid()
    container_form = ContainerForm()
    assert not container_form.is_valid()

    challenge.start_at = timezone.now() - timedelta(hours=3)
    challenge.end_at = challenge.start_at + timedelta(hours=1)

    assert not challenge.is_active()
<<<<<<< HEAD
    assert challenge.end_at < timezone.now()

=======

    assert challenge.end_at < timezone.now()
>>>>>>> f6a6bd1d
<|MERGE_RESOLUTION|>--- conflicted
+++ resolved
@@ -1,11 +1,7 @@
 # pylint: disable=unused-argument, unused-variable
 
-<<<<<<< HEAD
 import pytest
 from datetime import timedelta
-=======
-from datetime import datetime, timedelta, timezone
->>>>>>> f6a6bd1d
 
 import pytest
 from django.utils import timezone
@@ -60,10 +56,4 @@
     challenge.end_at = challenge.start_at + timedelta(hours=1)
 
     assert not challenge.is_active()
-<<<<<<< HEAD
-    assert challenge.end_at < timezone.now()
-
-=======
-
-    assert challenge.end_at < timezone.now()
->>>>>>> f6a6bd1d
+    assert challenge.end_at < timezone.now()