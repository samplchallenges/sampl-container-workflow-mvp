--- conflicted
+++ resolved
@@ -15,12 +15,7 @@
     <h2>Submission Details</h2>
     {{ submission_form|crispy }}
   </div>
-<<<<<<< HEAD
 
-  <button type="submit" class="btn btn-primary">Save Submission</button>
-=======
-  
   <button type="submit" class="btn btn-primary my-2">Save Submission</button>
->>>>>>> 2c7adcfd
 </form>
 {% endblock %}