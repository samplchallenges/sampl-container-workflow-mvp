--- conflicted
+++ resolved
@@ -45,15 +45,5 @@
         }
     }
 
-<<<<<<< HEAD
-ECR_BASE_URL = os.environ["ECR_BASE_URL"]
-ECR_SAMPLLEAGUE_URL = os.environ["ECR_SAMPLLEAGUE_URL"]
-
-AWS_LOGIN_FUNCTION = partial(aws_login.run_aws_login, ECR_BASE_URL)
-
-AWS_LOGOUT_FUNCTION = aws_login.run_aws_logout
-LOGIN_TO_AWS = True
-=======
 LOGIN_TO_AWS = False
->>>>>>> c9419e8c
 CONTAINER_ENGINE = "docker"