import os
import time
from unittest.mock import Mock, patch

import dask.distributed as dd
import pytest
from django.contrib.contenttypes.models import ContentType
from django.core.management import call_command
from django.db import transaction

from core import models
from referee import job_submitter, tasks


def test_start_cluster():
    config_file = f"{os.path.dirname(os.path.abspath(__file__))}/jobqueue_test.yaml"
    cluster = job_submitter.start_cluster(
        config_file,
        "SAMPL-league/app/daskworkerinit.py",
<<<<<<< HEAD
        "",
        0, 
=======
        ""
        0,
>>>>>>> 3e683e13
        2
    )
    job_script = cluster.job_script()
    assert "--mem=4G" in job_script
    assert "--preload SAMPL-league/app/daskworkerinit.py" in job_script
    assert "--cpus-per-task=1" in job_script


@pytest.mark.django_db(transaction=True)
def test_reset_unfinished_to_pending_submission():
    processes = True
    if processes:
        transaction.commit()
        call_command("migrate", "core", "zero", interactive=False)
        call_command("migrate", "core", interactive=False)
        call_command("sample_data")
        transaction.commit()
    else:
        call_command("sample_data")

    submission = models.Submission.objects.first()
    tasks.enqueue_submission(submission)

    # set up SubmissionRun and Evaluation statuses to be modified by
    # job_submitter.reset_unfinished_to_pending_submission()
    submission_run1 = models.SubmissionRun.objects.get(pk=2)
    submission_run1.status = models.Status.RUNNING
    submission_run1.save(update_fields=["status"])
    for evaluation in submission_run1.evaluation_set.all():
        evaluation.status = models.Status.RUNNING
        evaluation.save(update_fields=["status"])

    submission_run2 = models.SubmissionRun.objects.get(pk=3)
    submission_run2.status = models.Status.PENDING
    submission_run2.save(update_fields=["status"])

    job_submitter.reset_unfinished_to_pending_submission()

    # check that SubmissionRun and Evaluation statuses were modified
    submission_run1 = models.SubmissionRun.objects.get(pk=2)
    submission_run2 = models.SubmissionRun.objects.get(pk=3)
    assert submission_run1.status == models.Status.PENDING_REMOTE
    for evaluation in submission_run1.evaluation_set.all():
        assert evaluation.status == models.Status.PENDING

    assert submission_run2.status == models.Status.PENDING_REMOTE


@pytest.mark.parametrize(
    ["container_engine"],
    [["docker"], ["singularity"]],
)
@pytest.mark.django_db(transaction=True)
def test_check_for_submission_runs(client, container_engine):
    with patch("django.conf.settings.CONTAINER_ENGINE", container_engine):
        processes = True
        if processes:
            transaction.commit()
            call_command("migrate", "core", "zero", interactive=False)
            call_command("migrate", "core", interactive=False)
            call_command("sample_data")
            transaction.commit()
        else:
            call_command("sample_data")

        submission = models.Submission.objects.first()
        tasks.enqueue_submission(submission)

        os.environ["CONTAINER_ENGINE"] = container_engine
        preload_file = "daskworkerinit_tst.py"
        cluster = dd.LocalCluster(n_workers=0, preload=(preload_file,))
        dask_client = dd.Client(cluster)

        job_submitter.check_for_submission_runs(time.time(), dask_client, 1, 3)

        # time.sleep(120)
        submission_run = models.SubmissionRun.objects.get(pk=2)
        assert submission_run.status == models.Status.PENDING
        submission_run = models.SubmissionRun.objects.get(pk=3)
        assert submission_run.status == models.Status.PENDING
        # submission_run = models.SubmissionRun.objects.first()
        # assert submission_run.status == models.Status.SUCCESS


def test_resubmit_check_for_submission_runs_job():
    with patch("subprocess.check_output", mock_check_output):
        job_info = job_submitter.resubmit_check_for_submission_runs_job(
            "job_submission_script.sh"
        )
        assert job_info == "Submitted batch job 11163505\n"


def mock_check_output(*args, **kwargs):
    return b"Submitted batch job 11163505\n"<|MERGE_RESOLUTION|>--- conflicted
+++ resolved
@@ -17,13 +17,8 @@
     cluster = job_submitter.start_cluster(
         config_file,
         "SAMPL-league/app/daskworkerinit.py",
-<<<<<<< HEAD
         "",
         0, 
-=======
-        ""
-        0,
->>>>>>> 3e683e13
         2
     )
     job_script = cluster.job_script()
