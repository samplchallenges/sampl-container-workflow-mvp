import time
from unittest.mock import Mock, patch

import dask.distributed as dd
import pytest
from django.contrib.contenttypes.models import ContentType
from django.core.management import call_command
from django.db import transaction

from core import models
from referee import job_submitter, tasks


def test_start_cluster():
    cluster = job_submitter.start_cluster("referee/tests/jobqueue_test.yaml")

    job_script = cluster.job_script()

    assert "--mem=4G" in job_script
    assert "--preload SAMPL-league/app/daskworkerinit.py" in job_script
    assert "--cpus-per-task=1" in job_script


@pytest.mark.django_db(transaction=True)
def test_reset_unfinished_to_pending_submission():
    processes = True
    if processes:
        transaction.commit()
        call_command("migrate", "core", "zero", interactive=False)
        call_command("migrate", "core", interactive=False)
        call_command("sample_data")
        transaction.commit()
    else:
        call_command("sample_data")

    submission = models.Submission.objects.first()
    tasks.enqueue_submission(submission)

    # set up SubmissionRun and Evaluation statuses to be modified by
    # job_submitter.reset_unfinished_to_pending_submission()
    submission_run1 = models.SubmissionRun.objects.get(pk=2)
    submission_run1.status = models.Status.RUNNING
    submission_run1.save(update_fields=["status"])
    for evaluation in submission_run1.evaluation_set.all():
        evaluation.status = models.Status.RUNNING
        evaluation.save(update_fields=["status"])

    submission_run2 = models.SubmissionRun.objects.get(pk=3)
    submission_run2.status = models.Status.PENDING
    submission_run2.save(update_fields=["status"])

    job_submitter.reset_unfinished_to_pending_submission()

    # check that SubmissionRun and Evaluation statuses were modified
    submission_run1 = models.SubmissionRun.objects.get(pk=2)
    submission_run2 = models.SubmissionRun.objects.get(pk=3)
    assert submission_run1.status == models.Status.PENDING_REMOTE
    for evaluation in submission_run1.evaluation_set.all():
        assert evaluation.status == models.Status.PENDING

    assert submission_run2.status == models.Status.PENDING_REMOTE


@pytest.mark.parametrize(
    ["container_engine"],
    [["docker"], ["singularity"]],
)
@pytest.mark.django_db(transaction=True)
def test_check_for_submission_runs(client, container_engine):
    with patch("django.conf.settings.CONTAINER_ENGINE", container_engine):
        processes = True
        if processes:
            transaction.commit()
            call_command("migrate", "core", "zero", interactive=False)
            call_command("migrate", "core", interactive=False)
            call_command("sample_data")
            transaction.commit()
        else:
            call_command("sample_data")

        submission = models.Submission.objects.first()
        print(submission)
        tasks.enqueue_submission(submission)

        preload_file = f"daskworkerinit_tst_{container_engine}.py"
        cluster = dd.LocalCluster(n_workers=0, preload=(preload_file,))
        dask_client = dd.Client(cluster)

        job_submitter.check_for_submission_runs(time.time(), dask_client, 1, 3)

        # time.sleep(120)
        submission_run = models.SubmissionRun.objects.get(pk=2)
        assert submission_run.status == models.Status.PENDING
        submission_run = models.SubmissionRun.objects.get(pk=3)
        assert submission_run.status == models.Status.PENDING
        # submission_run = models.SubmissionRun.objects.first()
<<<<<<< HEAD
        # assert submission_run.status == models.Status.SUCCESS

def test_resubmit_check_for_submission_runs_job():
    with patch("subprocess.check_output", mock_check_output):
        job_info = job_submitter.resubmit_check_for_submission_runs_job("job_submission_script.sh")

        assert job_info == 'Submitted batch job 11163505\n'

def mock_check_output(*args, **kwargs):
    return b'Submitted batch job 11163505\n'
=======
        # assert submission_run.status == models.Status.SUCCESS
>>>>>>> 87861ed0
<|MERGE_RESOLUTION|>--- conflicted
+++ resolved
@@ -94,7 +94,6 @@
         submission_run = models.SubmissionRun.objects.get(pk=3)
         assert submission_run.status == models.Status.PENDING
         # submission_run = models.SubmissionRun.objects.first()
-<<<<<<< HEAD
         # assert submission_run.status == models.Status.SUCCESS
 
 def test_resubmit_check_for_submission_runs_job():
@@ -104,7 +103,4 @@
         assert job_info == 'Submitted batch job 11163505\n'
 
 def mock_check_output(*args, **kwargs):
-    return b'Submitted batch job 11163505\n'
-=======
-        # assert submission_run.status == models.Status.SUCCESS
->>>>>>> 87861ed0
+    return b'Submitted batch job 11163505\n'