--- conflicted
+++ resolved
@@ -10,7 +10,6 @@
 
 from core import models
 from referee import job_submitter, scoring, tasks
-<<<<<<< HEAD
 
 
 def test_get_submission_run_status_cancel_pending(molfile_molw_config):
@@ -27,8 +26,6 @@
     status = tasks.get_submission_run_status(evaluation_statuses, submission_run.id)
 
     assert status == models.Status.CANCELLED
-=======
->>>>>>> c9419e8c
 
 
 @pytest.mark.django_db(transaction=True)
@@ -82,7 +79,6 @@
         evaluation = models.Evaluation.objects.create(
             input_element=benzene_from_mol, submission_run=submission_run
         )
-
         prediction = _run_and_check_evaluation(submission_run, evaluation)
         assert prediction.value == pytest.approx(78.046950192)
 
@@ -299,7 +295,9 @@
 ):
     with patch("django.conf.settings.CONTAINER_ENGINE", container_engine):
         submission = molfile_molw_config.submission_run.submission
-        submission_run = submission.create_run(is_public=True, remote=False)
+        submission_run = submission.create_run(
+            is_public=True, status=models.Status.PENDING
+        )
         delayed_conditional = tasks._run(submission_run, True)
         submission.last_public_run().mark_for_cancel()
         result = delayed_conditional.compute(scheduler="synchronous")
@@ -307,11 +305,6 @@
         assert submission.last_public_run().status == models.Status.CANCELLED
 
 
-<<<<<<< HEAD
-@pytest.mark.parametrize(
-    ["container_engine"],
-    [["docker"], ["singularity"]],
-)
 def test_cancel_submission_before_run_remote(
     molfile_molw_config, benzene_from_mol, container_engine
 ):
@@ -322,25 +315,14 @@
         assert submission.last_public_run().status == models.Status.CANCELLED
 
 
-@pytest.mark.parametrize(
-    ["container_engine"],
-    [["docker"], ["singularity"]],
-)
-=======
->>>>>>> c9419e8c
 @pytest.mark.django_db(transaction=True)
 def test_submit_submission_run(client, container_engine):
     with patch("django.conf.settings.CONTAINER_ENGINE", container_engine):
         processes = True
         if processes:
             transaction.commit()
-<<<<<<< HEAD
-            call_command("migrate", "core", "zero", interactive=False)
-            call_command("migrate", "core", interactive=False)
-=======
             call_command("migrate", "core", "zero", verbosity=0, interactive=False)
             call_command("migrate", "core", verbosity=0, interactive=False)
->>>>>>> c9419e8c
             call_command("sample_data")
             transaction.commit()
         else:
