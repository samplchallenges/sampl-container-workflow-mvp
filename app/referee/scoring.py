import json
import logging
import tempfile

import ever_given.wrapper
from django.conf import settings

from core import models

logger = logging.getLogger(__name__)


class MissingKeyException(Exception):
    pass


class ScoringFailureException(Exception):
    pass


class AnswerPredictionPair:
    def __init__(self, answer, prediction):
        self.answer = answer
        self.prediction = prediction

    def __str__(self):
        return f"{self.answer} {self.prediction}"

    @staticmethod
    def args_from_keydict(keydict):
        args_dict = {}
        for key, pair in keydict.items():
            args_dict[f"{key}_answerkey"] = pair.answer
            args_dict[f"{key}_prediction"] = pair.prediction
        return args_dict


def _build_kwargs(evaluation):
    predictions_by_key, file_predictions_by_key = models.Prediction.dicts_by_key(
        evaluation.prediction_set.all()
    )
    input_element = evaluation.input_element

    answer_keys, file_answer_keys = models.AnswerKey.dicts_by_key(
        input_element.answerkey_set.all()
    )

    assert len(predictions_by_key) == len(answer_keys), (
        f"Error: number of predictions ({len(predictions_by_key)}) "
        f"doesn't match answer keys ({len(answer_keys)}) , cannot score\n"
    )

    assert len(file_predictions_by_key) == len(file_answer_keys), (
        f"Error: number of file predictions ({len(file_predictions_by_key)}) "
        f"doesn't match answer keys ({len(file_answer_keys)}) , cannot score\n"
    )

    score_args = {
        key: AnswerPredictionPair(answer_value, predictions_by_key[key])
        for key, answer_value in answer_keys.items()
    }
    score_file_args = {
        key: AnswerPredictionPair(answer_value, file_predictions_by_key[key])
        for key, answer_value in file_answer_keys.items()
    }

    kwargs = AnswerPredictionPair.args_from_keydict(score_args)
    file_kwargs = AnswerPredictionPair.args_from_keydict(score_file_args)
    return kwargs, file_kwargs


def score_evaluation(container, evaluation, evaluation_score_types):
    kwargs, file_kwargs = _build_kwargs(evaluation)
    command = "score-evaluation"
    evaluation.append(stdout=f"Scoring with {container.uri} {command}\n")
    kwargs.update(container.custom_args())
    file_kwargs.update(container.custom_file_args())

    try:
        for key, score_value in ever_given.wrapper.run(
            container.uri,
            command,
            file_kwargs=file_kwargs,
            kwargs=kwargs,
            log_handler=models.Evaluation.LogHandler(evaluation),
            aws_login_func=settings.AWS_LOGIN_FUNCTION,
            aws_login_bool=settings.LOGIN_AWS,
        ):
            if key in evaluation_score_types:
                models.EvaluationScore.objects.create(
                    evaluation=evaluation,
                    score_type=evaluation_score_types[key],
                    value=float(score_value),
                )
    except Exception as exc:  # pylint: disable=broad-except
        raise ScoringFailureException from exc


def _score_submission_run(container, submission_run, score_types):
    submission_run_score_types = score_types[models.ScoreType.Level.SUBMISSION_RUN]

    evaluations = submission_run.evaluation_set.all()

    run_scores_dicts = [
        {score.score_type.key: score.value for score in evaluation.scores.all()}
        for evaluation in evaluations
    ]

    with tempfile.NamedTemporaryFile(suffix=".json", mode="w") as fp:
        json.dump(run_scores_dicts, fp)
        fp.flush()
        kwargs = {}
        file_kwargs = {"scores": fp.name}
        kwargs.update(container.custom_args())
        file_kwargs.update(container.custom_file_args())
        command = "score-submissionrun"
        matched_keys = set()
        for key, value in ever_given.wrapper.run(
            container.uri,
            command,
            file_kwargs=file_kwargs,
            kwargs=kwargs,
            aws_login_func=settings.AWS_LOGIN_FUNCTION,
<<<<<<< HEAD
            aws_login_bool=settings.LOGIN_TO_AWS
=======
            aws_login_bool=settings.LOGIN_AWS,
>>>>>>> 801c592f
        ):
            if key in submission_run_score_types:
                models.SubmissionRunScore.objects.create(
                    submission_run=submission_run,
                    score_type=submission_run_score_types[key],
                    value=value,
                )
                matched_keys.add(key)

        if matched_keys != set(submission_run_score_types.keys()):
            error_message = (
                f"Scoring submission run failed. Found keys of "
                f"{matched_keys} out of required {submission_run_score_types}"
            )
            raise MissingKeyException(error_message)


def score_submission_run(submission_run):
    submission = submission_run.submission
    challenge = submission.challenge
    container = models.ScoreMaker.objects.get(challenge=challenge).container

    try:
        _score_submission_run(container, submission_run, challenge.score_types)
    except Exception as exc:
        submission_run.append(stderr=str(exc))
        submission_run.status = models.Status.FAILURE
        raise ScoringFailureException from exc
    finally:
        submission_run.save(update_fields=["status"])
    submission_run.append(stdout="Scoring complete")<|MERGE_RESOLUTION|>--- conflicted
+++ resolved
@@ -121,11 +121,7 @@
             file_kwargs=file_kwargs,
             kwargs=kwargs,
             aws_login_func=settings.AWS_LOGIN_FUNCTION,
-<<<<<<< HEAD
             aws_login_bool=settings.LOGIN_TO_AWS
-=======
-            aws_login_bool=settings.LOGIN_AWS,
->>>>>>> 801c592f
         ):
             if key in submission_run_score_types:
                 models.SubmissionRunScore.objects.create(
