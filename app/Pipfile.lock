{
    "_meta": {
        "hash": {
<<<<<<< HEAD
            "sha256": "bca0ad28eaf2a710e1673eff4f5d4b2858ca6932fdcfe3f87b2c5dde7f9733e5"
=======
            "sha256": "f2b29a30608793908adf65851d0966d80d028a8a854ab15134e75e1f4f745d87"
>>>>>>> 8a6c62f8
        },
        "pipfile-spec": 6,
        "requires": {
            "python_version": "3.7"
        },
        "sources": [
            {
                "name": "pypi",
                "url": "https://pypi.org/simple",
                "verify_ssl": true
            }
        ]
    },
    "default": {
        "asgiref": {
            "hashes": [
<<<<<<< HEAD
                "sha256:92906c611ce6c967347bbfea733f13d6313901d54dcca88195eaeb52b2a8e8ee",
                "sha256:d1216dfbdfb63826470995d31caed36225dcaf34f182e0fa257a4dd9e86f1b78"
            ],
            "markers": "python_version >= '3.6'",
            "version": "==3.3.4"
        },
        "click": {
            "hashes": [
                "sha256:d2b5255c7c6349bc1bd1e59e08cd12acbbd63ce649f2588755783aa94dfb6b1a",
                "sha256:dacca89f4bfadd5de3d7489b7c8a566eee0d3676333fbb50030263894c38c0dc"
            ],
            "markers": "python_version >= '2.7' and python_version not in '3.0, 3.1, 3.2, 3.3, 3.4'",
            "version": "==7.1.2"
        },
        "cloudpickle": {
            "hashes": [
                "sha256:3a32d0eb0bc6f4d0c57fbc4f3e3780f7a81e6fee0fa935072884d58ae8e1cc7c",
                "sha256:9bc994f9e9447593bd0a45371f0e7ac7333710fcf64a4eb9834bf149f4ef2f32"
            ],
            "markers": "python_version >= '3.5'",
            "version": "==1.6.0"
        },
        "dask": {
            "hashes": [
                "sha256:2370e4d7da35ee49e2211aef8ab63832455f25588149ca8b41d2c984c747e7cc",
                "sha256:4f7e52ddedbffdf1cfd5525f4f901689e45f8769e059e7b7ecb332f8496f7f34"
            ],
            "index": "pypi",
            "version": "==2021.4.0"
        },
        "distributed": {
            "hashes": [
                "sha256:44618b7682d36496efcc8230f817d3b99432935fab475513be0c707fcf26c837",
                "sha256:7af2b77819a162d8f5973fb015be5a1641f47901d2e254409dafa2d7fcc3fce6"
            ],
            "index": "pypi",
            "version": "==2021.4.0"
=======
                "sha256:34103fa20270d8843a66e5df18547d2e8139534d23e3beffe96647c65ddffd4d",
                "sha256:c62b616b226d6c2e927b0225f8101f9e2cca08112cff98839ca6726c129ff9e0"
            ],
            "version": "==3.3.2"
>>>>>>> 8a6c62f8
        },
        "django": {
            "hashes": [
                "sha256:0604e84c4fb698a5e53e5857b5aea945b2f19a18f25f10b8748dbdf935788927",
                "sha256:21f0f9643722675976004eb683c55d33c05486f94506672df3d6a141546f389d"
            ],
            "index": "pypi",
            "version": "==3.2"
        },
          "django-crispy-forms": {
            "hashes": [
                "sha256:3db71ab06d17ec9d0195c086d3ad454da300ac268752ac3a4f63d72f7a490254",
                "sha256:88efa857ce6111bd696cc4f74057539a3456102fe9c3a3ece8868e1e4579e70a"
            ],
            "index": "pypi",
            "version": "==1.11.2"
        },
        "fsspec": {
            "hashes": [
                "sha256:3f7a62547e425b0b336a6ac2c2e6c6ac824648725bc8391af84bb510a63d1a56",
                "sha256:7e98ea66f3f0156601e126fb2799e5d0ed87c3108b519f64c834b4284509fc82"
            ],
            "markers": "python_version >= '3.6'",
            "version": "==0.9.0"
        },
        "heapdict": {
            "hashes": [
                "sha256:6065f90933ab1bb7e50db403b90cab653c853690c5992e69294c2de2b253fc92",
                "sha256:8495f57b3e03d8e46d5f1b2cc62ca881aca392fd5cc048dc0aa2e1a6d23ecdb6"
            ],
            "version": "==1.0.1"
        },
        "importlib-metadata": {
            "hashes": [
                "sha256:2ec0faae539743ae6aaa84b49a169670a465f7f5d64e6add98388cc29fd1f2f6",
                "sha256:c9356b657de65c53744046fa8f7358afe0714a1af7d570c00c3835c2d724a7c1"
            ],
            "markers": "python_version < '3.8'",
            "version": "==3.10.1"
        },
        "locket": {
            "hashes": [
                "sha256:12b6ada59d1f50710bca9704dbadd3f447dbf8dac6664575c1281cadab8e6449",
                "sha256:3e1faba403619fe201552f083f1ecbf23f550941bc51985ac6ed4d02d25056dd"
            ],
            "version": "==0.2.1"
        },
        "msgpack": {
            "hashes": [
                "sha256:0cb94ee48675a45d3b86e61d13c1e6f1696f0183f0715544976356ff86f741d9",
                "sha256:1026dcc10537d27dd2d26c327e552f05ce148977e9d7b9f1718748281b38c841",
                "sha256:26a1759f1a88df5f1d0b393eb582ec022326994e311ba9c5818adc5374736439",
                "sha256:2a5866bdc88d77f6e1370f82f2371c9bc6fc92fe898fa2dec0c5d4f5435a2694",
                "sha256:31c17bbf2ae5e29e48d794c693b7ca7a0c73bd4280976d408c53df421e838d2a",
                "sha256:497d2c12426adcd27ab83144057a705efb6acc7e85957a51d43cdcf7f258900f",
                "sha256:5a9ee2540c78659a1dd0b110f73773533ee3108d4e1219b5a15a8d635b7aca0e",
                "sha256:8521e5be9e3b93d4d5e07cb80b7e32353264d143c1f072309e1863174c6aadb1",
                "sha256:87869ba567fe371c4555d2e11e4948778ab6b59d6cc9d8460d543e4cfbbddd1c",
                "sha256:8ffb24a3b7518e843cd83538cf859e026d24ec41ac5721c18ed0c55101f9775b",
                "sha256:92be4b12de4806d3c36810b0fe2aeedd8d493db39e2eb90742b9c09299eb5759",
                "sha256:9ea52fff0473f9f3000987f313310208c879493491ef3ccf66268eff8d5a0326",
                "sha256:a4355d2193106c7aa77c98fc955252a737d8550320ecdb2e9ac701e15e2943bc",
                "sha256:a99b144475230982aee16b3d249170f1cccebf27fb0a08e9f603b69637a62192",
                "sha256:ac25f3e0513f6673e8b405c3a80500eb7be1cf8f57584be524c4fa78fe8e0c83",
                "sha256:b28c0876cce1466d7c2195d7658cf50e4730667196e2f1355c4209444717ee06",
                "sha256:b55f7db883530b74c857e50e149126b91bb75d35c08b28db12dcb0346f15e46e",
                "sha256:b6d9e2dae081aa35c44af9c4298de4ee72991305503442a5c74656d82b581fe9",
                "sha256:c747c0cc08bd6d72a586310bda6ea72eeb28e7505990f342552315b229a19b33",
                "sha256:d6c64601af8f3893d17ec233237030e3110f11b8a962cb66720bf70c0141aa54",
                "sha256:d8167b84af26654c1124857d71650404336f4eb5cc06900667a493fc619ddd9f",
                "sha256:de6bd7990a2c2dabe926b7e62a92886ccbf809425c347ae7de277067f97c2887",
                "sha256:e36a812ef4705a291cdb4a2fd352f013134f26c6ff63477f20235138d1d21009",
                "sha256:e89ec55871ed5473a041c0495b7b4e6099f6263438e0bd04ccd8418f92d5d7f2",
                "sha256:f3e6aaf217ac1c7ce1563cf52a2f4f5d5b1f64e8729d794165db71da57257f0c",
                "sha256:f484cd2dca68502de3704f056fa9b318c94b1539ed17a4c784266df5d6978c87",
                "sha256:fae04496f5bc150eefad4e9571d1a76c55d021325dcd484ce45065ebbdd00984",
                "sha256:fe07bc6735d08e492a327f496b7850e98cb4d112c56df69b0c844dbebcbb47f6"
            ],
            "version": "==1.0.2"
        },
        "partd": {
            "hashes": [
                "sha256:5c3a5d70da89485c27916328dc1e26232d0e270771bd4caef4a5124b6a457288",
                "sha256:aa67897b84d522dcbc86a98b942afab8c6aa2f7f677d904a616b74ef5ddbc3eb"
            ],
            "markers": "python_version >= '3.5'",
            "version": "==1.2.0"
        },
        "psutil": {
            "hashes": [
                "sha256:0066a82f7b1b37d334e68697faba68e5ad5e858279fd6351c8ca6024e8d6ba64",
                "sha256:02b8292609b1f7fcb34173b25e48d0da8667bc85f81d7476584d889c6e0f2131",
                "sha256:0ae6f386d8d297177fd288be6e8d1afc05966878704dad9847719650e44fc49c",
                "sha256:0c9ccb99ab76025f2f0bbecf341d4656e9c1351db8cc8a03ccd62e318ab4b5c6",
                "sha256:0dd4465a039d343925cdc29023bb6960ccf4e74a65ad53e768403746a9207023",
                "sha256:12d844996d6c2b1d3881cfa6fa201fd635971869a9da945cf6756105af73d2df",
                "sha256:1bff0d07e76114ec24ee32e7f7f8d0c4b0514b3fae93e3d2aaafd65d22502394",
                "sha256:245b5509968ac0bd179287d91210cd3f37add77dad385ef238b275bad35fa1c4",
                "sha256:28ff7c95293ae74bf1ca1a79e8805fcde005c18a122ca983abf676ea3466362b",
                "sha256:36b3b6c9e2a34b7d7fbae330a85bf72c30b1c827a4366a07443fc4b6270449e2",
                "sha256:52de075468cd394ac98c66f9ca33b2f54ae1d9bff1ef6b67a212ee8f639ec06d",
                "sha256:5da29e394bdedd9144c7331192e20c1f79283fb03b06e6abd3a8ae45ffecee65",
                "sha256:61f05864b42fedc0771d6d8e49c35f07efd209ade09a5afe6a5059e7bb7bf83d",
                "sha256:6223d07a1ae93f86451d0198a0c361032c4c93ebd4bf6d25e2fb3edfad9571ef",
                "sha256:6323d5d845c2785efb20aded4726636546b26d3b577aded22492908f7c1bdda7",
                "sha256:6ffe81843131ee0ffa02c317186ed1e759a145267d54fdef1bc4ea5f5931ab60",
                "sha256:74f2d0be88db96ada78756cb3a3e1b107ce8ab79f65aa885f76d7664e56928f6",
                "sha256:74fb2557d1430fff18ff0d72613c5ca30c45cdbfcddd6a5773e9fc1fe9364be8",
                "sha256:90d4091c2d30ddd0a03e0b97e6a33a48628469b99585e2ad6bf21f17423b112b",
                "sha256:90f31c34d25b1b3ed6c40cdd34ff122b1887a825297c017e4cbd6796dd8b672d",
                "sha256:99de3e8739258b3c3e8669cb9757c9a861b2a25ad0955f8e53ac662d66de61ac",
                "sha256:c6a5fd10ce6b6344e616cf01cc5b849fa8103fbb5ba507b6b2dee4c11e84c935",
                "sha256:ce8b867423291cb65cfc6d9c4955ee9bfc1e21fe03bb50e177f2b957f1c2469d",
                "sha256:d225cd8319aa1d3c85bf195c4e07d17d3cd68636b8fc97e6cf198f782f99af28",
                "sha256:ea313bb02e5e25224e518e4352af4bf5e062755160f77e4b1767dd5ccb65f876",
                "sha256:ea372bcc129394485824ae3e3ddabe67dc0b118d262c568b4d2602a7070afdb0",
                "sha256:f4634b033faf0d968bb9220dd1c793b897ab7f1189956e1aa9eae752527127d3",
                "sha256:fcc01e900c1d7bee2a37e5d6e4f9194760a93597c97fee89c4ae51701de03563"
            ],
            "markers": "python_version >= '2.6' and python_version not in '3.0, 3.1, 3.2, 3.3'",
            "version": "==5.8.0"
        },
        "psycopg2-binary": {
            "hashes": [
                "sha256:0deac2af1a587ae12836aa07970f5cb91964f05a7c6cdb69d8425ff4c15d4e2c",
                "sha256:0e4dc3d5996760104746e6cfcdb519d9d2cd27c738296525d5867ea695774e67",
                "sha256:11b9c0ebce097180129e422379b824ae21c8f2a6596b159c7659e2e5a00e1aa0",
                "sha256:15978a1fbd225583dd8cdaf37e67ccc278b5abecb4caf6b2d6b8e2b948e953f6",
                "sha256:1fabed9ea2acc4efe4671b92c669a213db744d2af8a9fc5d69a8e9bc14b7a9db",
                "sha256:2dac98e85565d5688e8ab7bdea5446674a83a3945a8f416ad0110018d1501b94",
                "sha256:42ec1035841b389e8cc3692277a0bd81cdfe0b65d575a2c8862cec7a80e62e52",
                "sha256:6422f2ff0919fd720195f64ffd8f924c1395d30f9a495f31e2392c2efafb5056",
                "sha256:6a32f3a4cb2f6e1a0b15215f448e8ce2da192fd4ff35084d80d5e39da683e79b",
                "sha256:7312e931b90fe14f925729cde58022f5d034241918a5c4f9797cac62f6b3a9dd",
                "sha256:7d92a09b788cbb1aec325af5fcba9fed7203897bbd9269d5691bb1e3bce29550",
                "sha256:833709a5c66ca52f1d21d41865a637223b368c0ee76ea54ca5bad6f2526c7679",
                "sha256:89705f45ce07b2dfa806ee84439ec67c5d9a0ef20154e0e475e2b2ed392a5b83",
                "sha256:8cd0fb36c7412996859cb4606a35969dd01f4ea34d9812a141cd920c3b18be77",
                "sha256:950bc22bb56ee6ff142a2cb9ee980b571dd0912b0334aa3fe0fe3788d860bea2",
                "sha256:a0c50db33c32594305b0ef9abc0cb7db13de7621d2cadf8392a1d9b3c437ef77",
                "sha256:a0eb43a07386c3f1f1ebb4dc7aafb13f67188eab896e7397aa1ee95a9c884eb2",
                "sha256:aaa4213c862f0ef00022751161df35804127b78adf4a2755b9f991a507e425fd",
                "sha256:ac0c682111fbf404525dfc0f18a8b5f11be52657d4f96e9fcb75daf4f3984859",
                "sha256:ad20d2eb875aaa1ea6d0f2916949f5c08a19c74d05b16ce6ebf6d24f2c9f75d1",
                "sha256:b4afc542c0ac0db720cf516dd20c0846f71c248d2b3d21013aa0d4ef9c71ca25",
                "sha256:b8a3715b3c4e604bcc94c90a825cd7f5635417453b253499664f784fc4da0152",
                "sha256:ba28584e6bca48c59eecbf7efb1576ca214b47f05194646b081717fa628dfddf",
                "sha256:ba381aec3a5dc29634f20692349d73f2d21f17653bda1decf0b52b11d694541f",
                "sha256:bd1be66dde2b82f80afb9459fc618216753f67109b859a361cf7def5c7968729",
                "sha256:c2507d796fca339c8fb03216364cca68d87e037c1f774977c8fc377627d01c71",
                "sha256:cec7e622ebc545dbb4564e483dd20e4e404da17ae07e06f3e780b2dacd5cee66",
                "sha256:d14b140a4439d816e3b1229a4a525df917d6ea22a0771a2a78332273fd9528a4",
                "sha256:d1b4ab59e02d9008efe10ceabd0b31e79519da6fb67f7d8e8977118832d0f449",
                "sha256:d5227b229005a696cc67676e24c214740efd90b148de5733419ac9aaba3773da",
                "sha256:e1f57aa70d3f7cc6947fd88636a481638263ba04a742b4a37dd25c373e41491a",
                "sha256:e74a55f6bad0e7d3968399deb50f61f4db1926acf4a6d83beaaa7df986f48b1c",
                "sha256:e82aba2188b9ba309fd8e271702bd0d0fc9148ae3150532bbb474f4590039ffb",
                "sha256:ee69dad2c7155756ad114c02db06002f4cded41132cc51378e57aad79cc8e4f4",
                "sha256:f5ab93a2cb2d8338b1674be43b442a7f544a0971da062a5da774ed40587f18f5"
            ],
            "index": "pypi",
            "version": "==2.8.6"
        },
        "pytz": {
            "hashes": [
                "sha256:83a4a90894bf38e243cf052c8b58f381bfe9a7a483f6a9cab140bc7f702ac4da",
                "sha256:eb10ce3e7736052ed3623d49975ce333bcd712c7bb19a58b9e2089d4057d0798"
            ],
            "version": "==2021.1"
        },
        "pyyaml": {
            "hashes": [
                "sha256:08682f6b72c722394747bddaf0aa62277e02557c0fd1c42cb853016a38f8dedf",
                "sha256:0f5f5786c0e09baddcd8b4b45f20a7b5d61a7e7e99846e3c799b05c7c53fa696",
                "sha256:129def1b7c1bf22faffd67b8f3724645203b79d8f4cc81f674654d9902cb4393",
                "sha256:294db365efa064d00b8d1ef65d8ea2c3426ac366c0c4368d930bf1c5fb497f77",
                "sha256:3b2b1824fe7112845700f815ff6a489360226a5609b96ec2190a45e62a9fc922",
                "sha256:3bd0e463264cf257d1ffd2e40223b197271046d09dadf73a0fe82b9c1fc385a5",
                "sha256:4465124ef1b18d9ace298060f4eccc64b0850899ac4ac53294547536533800c8",
                "sha256:49d4cdd9065b9b6e206d0595fee27a96b5dd22618e7520c33204a4a3239d5b10",
                "sha256:4e0583d24c881e14342eaf4ec5fbc97f934b999a6828693a99157fde912540cc",
                "sha256:5accb17103e43963b80e6f837831f38d314a0495500067cb25afab2e8d7a4018",
                "sha256:607774cbba28732bfa802b54baa7484215f530991055bb562efbed5b2f20a45e",
                "sha256:6c78645d400265a062508ae399b60b8c167bf003db364ecb26dcab2bda048253",
                "sha256:72a01f726a9c7851ca9bfad6fd09ca4e090a023c00945ea05ba1638c09dc3347",
                "sha256:74c1485f7707cf707a7aef42ef6322b8f97921bd89be2ab6317fd782c2d53183",
                "sha256:895f61ef02e8fed38159bb70f7e100e00f471eae2bc838cd0f4ebb21e28f8541",
                "sha256:8c1be557ee92a20f184922c7b6424e8ab6691788e6d86137c5d93c1a6ec1b8fb",
                "sha256:bb4191dfc9306777bc594117aee052446b3fa88737cd13b7188d0e7aa8162185",
                "sha256:bfb51918d4ff3d77c1c856a9699f8492c612cde32fd3bcd344af9be34999bfdc",
                "sha256:c20cfa2d49991c8b4147af39859b167664f2ad4561704ee74c1de03318e898db",
                "sha256:cb333c16912324fd5f769fff6bc5de372e9e7a202247b48870bc251ed40239aa",
                "sha256:d2d9808ea7b4af864f35ea216be506ecec180628aced0704e34aca0b040ffe46",
                "sha256:d483ad4e639292c90170eb6f7783ad19490e7a8defb3e46f97dfe4bacae89122",
                "sha256:dd5de0646207f053eb0d6c74ae45ba98c3395a571a2891858e87df7c9b9bd51b",
                "sha256:e1d4970ea66be07ae37a3c2e48b5ec63f7ba6804bdddfdbd3cfd954d25a82e63",
                "sha256:e4fac90784481d221a8e4b1162afa7c47ed953be40d31ab4629ae917510051df",
                "sha256:fa5ae20527d8e831e8230cbffd9f8fe952815b2b7dae6ffec25318803a7528fc",
                "sha256:fd7f6999a8070df521b6384004ef42833b9bd62cfee11a09bda1079b4b704247",
                "sha256:fdc842473cd33f45ff6bce46aea678a54e3d21f1b61a7750ce3c498eedfe25d6",
                "sha256:fe69978f3f768926cfa37b867e3843918e012cf83f680806599ddce33c2c68b0"
            ],
            "markers": "python_version >= '2.7' and python_version not in '3.0, 3.1, 3.2, 3.3, 3.4, 3.5'",
            "version": "==5.4.1"
        },
        "sortedcontainers": {
            "hashes": [
                "sha256:37257a32add0a3ee490bb170b599e93095eed89a55da91fa9f48753ea12fd73f",
                "sha256:59cc937650cf60d677c16775597c89a960658a09cf7c1a668f86e1e4464b10a1"
            ],
            "version": "==2.3.0"
        },
        "sqlparse": {
            "hashes": [
                "sha256:017cde379adbd6a1f15a61873f43e8274179378e95ef3fede90b5aa64d304ed0",
                "sha256:0f91fd2e829c44362cbcfab3e9ae12e22badaa8a29ad5ff599f9ec109f0454e8"
            ],
            "markers": "python_version >= '3.5'",
            "version": "==0.4.1"
        },
<<<<<<< HEAD
        "tblib": {
            "hashes": [
                "sha256:059bd77306ea7b419d4f76016aef6d7027cc8a0785579b5aad198803435f882c",
                "sha256:289fa7359e580950e7d9743eab36b0691f0310fce64dee7d9c31065b8f723e23"
            ],
            "markers": "python_version >= '2.7' and python_version not in '3.0, 3.1, 3.2, 3.3, 3.4'",
            "version": "==1.7.0"
        },
        "toolz": {
            "hashes": [
                "sha256:1bc473acbf1a1db4e72a1ce587be347450e8f08324908b8a266b486f408f04d5",
                "sha256:c7a47921f07822fe534fb1c01c9931ab335a4390c782bd28c6bcc7c2f71f3fbf"
            ],
            "markers": "python_version >= '3.5'",
            "version": "==0.11.1"
        },
        "tornado": {
            "hashes": [
                "sha256:0a00ff4561e2929a2c37ce706cb8233b7907e0cdc22eab98888aca5dd3775feb",
                "sha256:0d321a39c36e5f2c4ff12b4ed58d41390460f798422c4504e09eb5678e09998c",
                "sha256:1e8225a1070cd8eec59a996c43229fe8f95689cb16e552d130b9793cb570a288",
                "sha256:20241b3cb4f425e971cb0a8e4ffc9b0a861530ae3c52f2b0434e6c1b57e9fd95",
                "sha256:25ad220258349a12ae87ede08a7b04aca51237721f63b1808d39bdb4b2164558",
                "sha256:33892118b165401f291070100d6d09359ca74addda679b60390b09f8ef325ffe",
                "sha256:33c6e81d7bd55b468d2e793517c909b139960b6c790a60b7991b9b6b76fb9791",
                "sha256:3447475585bae2e77ecb832fc0300c3695516a47d46cefa0528181a34c5b9d3d",
                "sha256:34ca2dac9e4d7afb0bed4677512e36a52f09caa6fded70b4e3e1c89dbd92c326",
                "sha256:3e63498f680547ed24d2c71e6497f24bca791aca2fe116dbc2bd0ac7f191691b",
                "sha256:548430be2740e327b3fe0201abe471f314741efcb0067ec4f2d7dcfb4825f3e4",
                "sha256:6196a5c39286cc37c024cd78834fb9345e464525d8991c21e908cc046d1cc02c",
                "sha256:61b32d06ae8a036a6607805e6720ef00a3c98207038444ba7fd3d169cd998910",
                "sha256:6286efab1ed6e74b7028327365cf7346b1d777d63ab30e21a0f4d5b275fc17d5",
                "sha256:65d98939f1a2e74b58839f8c4dab3b6b3c1ce84972ae712be02845e65391ac7c",
                "sha256:66324e4e1beede9ac79e60f88de548da58b1f8ab4b2f1354d8375774f997e6c0",
                "sha256:6c77c9937962577a6a76917845d06af6ab9197702a42e1346d8ae2e76b5e3675",
                "sha256:70dec29e8ac485dbf57481baee40781c63e381bebea080991893cd297742b8fd",
                "sha256:7250a3fa399f08ec9cb3f7b1b987955d17e044f1ade821b32e5f435130250d7f",
                "sha256:748290bf9112b581c525e6e6d3820621ff020ed95af6f17fedef416b27ed564c",
                "sha256:7da13da6f985aab7f6f28debab00c67ff9cbacd588e8477034c0652ac141feea",
                "sha256:8f959b26f2634a091bb42241c3ed8d3cedb506e7c27b8dd5c7b9f745318ddbb6",
                "sha256:9de9e5188a782be6b1ce866e8a51bc76a0fbaa0e16613823fc38e4fc2556ad05",
                "sha256:a48900ecea1cbb71b8c71c620dee15b62f85f7c14189bdeee54966fbd9a0c5bd",
                "sha256:b87936fd2c317b6ee08a5741ea06b9d11a6074ef4cc42e031bc6403f82a32575",
                "sha256:c77da1263aa361938476f04c4b6c8916001b90b2c2fdd92d8d535e1af48fba5a",
                "sha256:cb5ec8eead331e3bb4ce8066cf06d2dfef1bfb1b2a73082dfe8a161301b76e37",
                "sha256:cc0ee35043162abbf717b7df924597ade8e5395e7b66d18270116f8745ceb795",
                "sha256:d14d30e7f46a0476efb0deb5b61343b1526f73ebb5ed84f23dc794bdb88f9d9f",
                "sha256:d371e811d6b156d82aa5f9a4e08b58debf97c302a35714f6f45e35139c332e32",
                "sha256:d3d20ea5782ba63ed13bc2b8c291a053c8d807a8fa927d941bd718468f7b950c",
                "sha256:d3f7594930c423fd9f5d1a76bee85a2c36fd8b4b16921cae7e965f22575e9c01",
                "sha256:dcef026f608f678c118779cd6591c8af6e9b4155c44e0d1bc0c87c036fb8c8c4",
                "sha256:e0791ac58d91ac58f694d8d2957884df8e4e2f6687cdf367ef7eb7497f79eaa2",
                "sha256:e385b637ac3acaae8022e7e47dfa7b83d3620e432e3ecb9a3f7f58f150e50921",
                "sha256:e519d64089b0876c7b467274468709dadf11e41d65f63bba207e04217f47c085",
                "sha256:e7229e60ac41a1202444497ddde70a48d33909e484f96eb0da9baf8dc68541df",
                "sha256:ed3ad863b1b40cd1d4bd21e7498329ccaece75db5a5bf58cd3c9f130843e7102",
                "sha256:f0ba29bafd8e7e22920567ce0d232c26d4d47c8b5cf4ed7b562b5db39fa199c5",
                "sha256:fa2ba70284fa42c2a5ecb35e322e68823288a4251f9ba9cc77be04ae15eada68",
                "sha256:fba85b6cd9c39be262fcd23865652920832b61583de2a2ca907dbd8e8a8c81e5"
            ],
            "markers": "python_version < '3.8'",
            "version": "==6.1"
        },
=======
>>>>>>> 8a6c62f8
        "typing-extensions": {
            "hashes": [
                "sha256:7cb407020f00f7bfc3cb3e7881628838e69d8f3fcab2f64742a5e76b2f841918",
                "sha256:99d4073b617d30288f569d3f13d2bd7548c3a7e4c8de87db09a9d29bb3a4a60c",
                "sha256:dafc7639cde7f1b6e1acc0f457842a83e722ccca8eef5270af2d74792619a89f"
            ],
            "markers": "python_version < '3.8'",
            "version": "==3.7.4.3"
<<<<<<< HEAD
        },
        "zict": {
            "hashes": [
                "sha256:26aa1adda8250a78dfc6a78d200bfb2ea43a34752cf58980bca75dde0ba0c6e9",
                "sha256:8e2969797627c8a663575c2fc6fcb53a05e37cdb83ee65f341fc6e0c3d0ced16"
            ],
            "version": "==2.0.0"
        },
        "zipp": {
            "hashes": [
                "sha256:3607921face881ba3e026887d8150cca609d517579abe052ac81fc5aeffdbd76",
                "sha256:51cb66cc54621609dd593d1787f286ee42a5c0adbb4b29abea5a63edc3e03098"
            ],
            "markers": "python_version >= '3.6'",
            "version": "==3.4.1"
=======
>>>>>>> 8a6c62f8
        }
    },
    "develop": {
        "appdirs": {
            "hashes": [
                "sha256:7d5d0167b2b1ba821647616af46a749d1c653740dd0d2415100fe26e27afdf41",
                "sha256:a841dacd6b99318a741b166adb07e19ee71a274450e68237b4650ca1055ab128"
            ],
            "version": "==1.4.4"
        },
        "astroid": {
            "hashes": [
                "sha256:ad63b8552c70939568966811a088ef0bc880f99a24a00834abd0e3681b514f91",
                "sha256:bea3f32799fbb8581f58431c12591bc20ce11cbc90ad82e2ea5717d94f2080d5"
            ],
            "markers": "python_version >= '3.6'",
            "version": "==2.5.3"
        },
        "attrs": {
            "hashes": [
                "sha256:31b2eced602aa8423c2aea9c76a724617ed67cf9513173fd3a4f03e3a929c7e6",
                "sha256:832aa3cde19744e49938b91fea06d69ecb9e649c93ba974535d08ad92164f700"
            ],
            "markers": "python_version >= '2.7' and python_version not in '3.0, 3.1, 3.2, 3.3'",
            "version": "==20.3.0"
        },
        "black": {
            "hashes": [
                "sha256:1c02557aa099101b9d21496f8a914e9ed2222ef70336404eeeac8edba836fbea"
            ],
            "index": "pypi",
            "version": "==20.8b1"
        },
        "bokeh": {
            "hashes": [
                "sha256:2f2fb8bab8ca8fa039f48b1f0bed56d3a847c75694ece1d206ffab645ff5beec"
            ],
            "index": "pypi",
            "version": "==2.3.1"
        },
        "certifi": {
            "hashes": [
                "sha256:1a4995114262bffbc2413b159f2a1a480c969de6e6eb13ee966d470af86af59c",
                "sha256:719a74fb9e33b9bd44cc7f3a8d94bc35e4049deebe19ba7d8e108280cfd59830"
            ],
            "version": "==2020.12.5"
        },
        "chardet": {
            "hashes": [
                "sha256:0d6f53a15db4120f2b08c94f11e7d93d2c911ee118b6b30a04ec3ee8310179fa",
                "sha256:f864054d66fd9118f2e67044ac8981a54775ec5b67aed0441892edb553d21da5"
            ],
            "markers": "python_version >= '2.7' and python_version not in '3.0, 3.1, 3.2, 3.3, 3.4'",
            "version": "==4.0.0"
        },
        "click": {
            "hashes": [
                "sha256:d2b5255c7c6349bc1bd1e59e08cd12acbbd63ce649f2588755783aa94dfb6b1a",
                "sha256:dacca89f4bfadd5de3d7489b7c8a566eee0d3676333fbb50030263894c38c0dc"
            ],
            "markers": "python_version >= '2.7' and python_version not in '3.0, 3.1, 3.2, 3.3, 3.4'",
            "version": "==7.1.2"
        },
        "docker": {
            "hashes": [
                "sha256:3e8bc47534e0ca9331d72c32f2881bb13b93ded0bcdeab3c833fb7cf61c0a9a5",
                "sha256:fc961d622160e8021c10d1bcabc388c57d55fb1f917175afbe24af442e6879bd"
            ],
            "index": "pypi",
            "version": "==5.0.0"
        },
        "flake8": {
            "hashes": [
                "sha256:12d05ab02614b6aee8df7c36b97d1a3b2372761222b19b58621355e82acddcff",
                "sha256:78873e372b12b093da7b5e5ed302e8ad9e988b38b063b61ad937f26ca58fc5f0"
            ],
            "index": "pypi",
            "version": "==3.9.0"
        },
        "idna": {
            "hashes": [
                "sha256:b307872f855b18632ce0c21c5e45be78c0ea7ae4c15c828c20788b26921eb3f6",
                "sha256:b97d804b1e9b523befed77c48dacec60e6dcb0b5391d57af6a65a312a90648c0"
            ],
            "markers": "python_version >= '2.7' and python_version not in '3.0, 3.1, 3.2, 3.3'",
            "version": "==2.10"
        },
        "importlib-metadata": {
            "hashes": [
                "sha256:2ec0faae539743ae6aaa84b49a169670a465f7f5d64e6add98388cc29fd1f2f6",
                "sha256:c9356b657de65c53744046fa8f7358afe0714a1af7d570c00c3835c2d724a7c1"
            ],
            "markers": "python_version < '3.8'",
            "version": "==3.10.1"
        },
        "iniconfig": {
            "hashes": [
                "sha256:011e24c64b7f47f6ebd835bb12a743f2fbe9a26d4cecaa7f53bc4f35ee9da8b3",
                "sha256:bc3af051d7d14b2ee5ef9969666def0cd1a000e121eaea580d4a313df4b37f32"
            ],
            "version": "==1.1.1"
        },
        "isort": {
            "hashes": [
                "sha256:0a943902919f65c5684ac4e0154b1ad4fac6dcaa5d9f3426b732f1c8b5419be6",
                "sha256:2bb1680aad211e3c9944dbce1d4ba09a989f04e238296c87fe2139faa26d655d"
            ],
            "index": "pypi",
            "version": "==5.8.0"
<<<<<<< HEAD
        },
        "jinja2": {
            "hashes": [
                "sha256:03e47ad063331dd6a3f04a43eddca8a966a26ba0c5b7207a9a9e4e08f1b29419",
                "sha256:a6d58433de0ae800347cab1fa3043cebbabe8baa9d29e668f1c768cb87a333c6"
            ],
            "markers": "python_version >= '2.7' and python_version not in '3.0, 3.1, 3.2, 3.3, 3.4'",
            "version": "==2.11.3"
=======
>>>>>>> 8a6c62f8
        },
        "lazy-object-proxy": {
            "hashes": [
                "sha256:17e0967ba374fc24141738c69736da90e94419338fd4c7c7bef01ee26b339653",
                "sha256:1fee665d2638491f4d6e55bd483e15ef21f6c8c2095f235fef72601021e64f61",
                "sha256:22ddd618cefe54305df49e4c069fa65715be4ad0e78e8d252a33debf00f6ede2",
                "sha256:24a5045889cc2729033b3e604d496c2b6f588c754f7a62027ad4437a7ecc4837",
                "sha256:410283732af311b51b837894fa2f24f2c0039aa7f220135192b38fcc42bd43d3",
                "sha256:4732c765372bd78a2d6b2150a6e99d00a78ec963375f236979c0626b97ed8e43",
                "sha256:489000d368377571c6f982fba6497f2aa13c6d1facc40660963da62f5c379726",
                "sha256:4f60460e9f1eb632584c9685bccea152f4ac2130e299784dbaf9fae9f49891b3",
                "sha256:5743a5ab42ae40caa8421b320ebf3a998f89c85cdc8376d6b2e00bd12bd1b587",
                "sha256:85fb7608121fd5621cc4377a8961d0b32ccf84a7285b4f1d21988b2eae2868e8",
                "sha256:9698110e36e2df951c7c36b6729e96429c9c32b3331989ef19976592c5f3c77a",
                "sha256:9d397bf41caad3f489e10774667310d73cb9c4258e9aed94b9ec734b34b495fd",
                "sha256:b579f8acbf2bdd9ea200b1d5dea36abd93cabf56cf626ab9c744a432e15c815f",
                "sha256:b865b01a2e7f96db0c5d12cfea590f98d8c5ba64ad222300d93ce6ff9138bcad",
                "sha256:bf34e368e8dd976423396555078def5cfc3039ebc6fc06d1ae2c5a65eebbcde4",
                "sha256:c6938967f8528b3668622a9ed3b31d145fab161a32f5891ea7b84f6b790be05b",
                "sha256:d1c2676e3d840852a2de7c7d5d76407c772927addff8d742b9808fe0afccebdf",
                "sha256:d7124f52f3bd259f510651450e18e0fd081ed82f3c08541dffc7b94b883aa981",
                "sha256:d900d949b707778696fdf01036f58c9876a0d8bfe116e8d220cfd4b15f14e741",
                "sha256:ebfd274dcd5133e0afae738e6d9da4323c3eb021b3e13052d8cbd0e457b1256e",
                "sha256:ed361bb83436f117f9917d282a456f9e5009ea12fd6de8742d1a4752c3017e93",
                "sha256:f5144c75445ae3ca2057faac03fda5a902eff196702b0a24daf1d6ce0650514b"
            ],
            "markers": "python_version >= '2.7' and python_version not in '3.0, 3.1, 3.2, 3.3, 3.4, 3.5'",
            "version": "==1.6.0"
        },
        "markupsafe": {
            "hashes": [
                "sha256:00bc623926325b26bb9605ae9eae8a215691f33cae5df11ca5424f06f2d1f473",
                "sha256:09027a7803a62ca78792ad89403b1b7a73a01c8cb65909cd876f7fcebd79b161",
                "sha256:09c4b7f37d6c648cb13f9230d847adf22f8171b1ccc4d5682398e77f40309235",
                "sha256:1027c282dad077d0bae18be6794e6b6b8c91d58ed8a8d89a89d59693b9131db5",
                "sha256:13d3144e1e340870b25e7b10b98d779608c02016d5184cfb9927a9f10c689f42",
                "sha256:195d7d2c4fbb0ee8139a6cf67194f3973a6b3042d742ebe0a9ed36d8b6f0c07f",
                "sha256:22c178a091fc6630d0d045bdb5992d2dfe14e3259760e713c490da5323866c39",
                "sha256:24982cc2533820871eba85ba648cd53d8623687ff11cbb805be4ff7b4c971aff",
                "sha256:29872e92839765e546828bb7754a68c418d927cd064fd4708fab9fe9c8bb116b",
                "sha256:2beec1e0de6924ea551859edb9e7679da6e4870d32cb766240ce17e0a0ba2014",
                "sha256:3b8a6499709d29c2e2399569d96719a1b21dcd94410a586a18526b143ec8470f",
                "sha256:43a55c2930bbc139570ac2452adf3d70cdbb3cfe5912c71cdce1c2c6bbd9c5d1",
                "sha256:46c99d2de99945ec5cb54f23c8cd5689f6d7177305ebff350a58ce5f8de1669e",
                "sha256:500d4957e52ddc3351cabf489e79c91c17f6e0899158447047588650b5e69183",
                "sha256:535f6fc4d397c1563d08b88e485c3496cf5784e927af890fb3c3aac7f933ec66",
                "sha256:596510de112c685489095da617b5bcbbac7dd6384aeebeda4df6025d0256a81b",
                "sha256:62fe6c95e3ec8a7fad637b7f3d372c15ec1caa01ab47926cfdf7a75b40e0eac1",
                "sha256:6788b695d50a51edb699cb55e35487e430fa21f1ed838122d722e0ff0ac5ba15",
                "sha256:6dd73240d2af64df90aa7c4e7481e23825ea70af4b4922f8ede5b9e35f78a3b1",
                "sha256:6f1e273a344928347c1290119b493a1f0303c52f5a5eae5f16d74f48c15d4a85",
                "sha256:6fffc775d90dcc9aed1b89219549b329a9250d918fd0b8fa8d93d154918422e1",
                "sha256:717ba8fe3ae9cc0006d7c451f0bb265ee07739daf76355d06366154ee68d221e",
                "sha256:79855e1c5b8da654cf486b830bd42c06e8780cea587384cf6545b7d9ac013a0b",
                "sha256:7c1699dfe0cf8ff607dbdcc1e9b9af1755371f92a68f706051cc8c37d447c905",
                "sha256:7fed13866cf14bba33e7176717346713881f56d9d2bcebab207f7a036f41b850",
                "sha256:84dee80c15f1b560d55bcfe6d47b27d070b4681c699c572af2e3c7cc90a3b8e0",
                "sha256:88e5fcfb52ee7b911e8bb6d6aa2fd21fbecc674eadd44118a9cc3863f938e735",
                "sha256:8defac2f2ccd6805ebf65f5eeb132adcf2ab57aa11fdf4c0dd5169a004710e7d",
                "sha256:98bae9582248d6cf62321dcb52aaf5d9adf0bad3b40582925ef7c7f0ed85fceb",
                "sha256:98c7086708b163d425c67c7a91bad6e466bb99d797aa64f965e9d25c12111a5e",
                "sha256:9add70b36c5666a2ed02b43b335fe19002ee5235efd4b8a89bfcf9005bebac0d",
                "sha256:9bf40443012702a1d2070043cb6291650a0841ece432556f784f004937f0f32c",
                "sha256:a6a744282b7718a2a62d2ed9d993cad6f5f585605ad352c11de459f4108df0a1",
                "sha256:acf08ac40292838b3cbbb06cfe9b2cb9ec78fce8baca31ddb87aaac2e2dc3bc2",
                "sha256:ade5e387d2ad0d7ebf59146cc00c8044acbd863725f887353a10df825fc8ae21",
                "sha256:b00c1de48212e4cc9603895652c5c410df699856a2853135b3967591e4beebc2",
                "sha256:b1282f8c00509d99fef04d8ba936b156d419be841854fe901d8ae224c59f0be5",
                "sha256:b1dba4527182c95a0db8b6060cc98ac49b9e2f5e64320e2b56e47cb2831978c7",
                "sha256:b2051432115498d3562c084a49bba65d97cf251f5a331c64a12ee7e04dacc51b",
                "sha256:b7d644ddb4dbd407d31ffb699f1d140bc35478da613b441c582aeb7c43838dd8",
                "sha256:ba59edeaa2fc6114428f1637ffff42da1e311e29382d81b339c1817d37ec93c6",
                "sha256:bf5aa3cbcfdf57fa2ee9cd1822c862ef23037f5c832ad09cfea57fa846dec193",
                "sha256:c8716a48d94b06bb3b2524c2b77e055fb313aeb4ea620c8dd03a105574ba704f",
                "sha256:caabedc8323f1e93231b52fc32bdcde6db817623d33e100708d9a68e1f53b26b",
                "sha256:cd5df75523866410809ca100dc9681e301e3c27567cf498077e8551b6d20e42f",
                "sha256:cdb132fc825c38e1aeec2c8aa9338310d29d337bebbd7baa06889d09a60a1fa2",
                "sha256:d53bc011414228441014aa71dbec320c66468c1030aae3a6e29778a3382d96e5",
                "sha256:d73a845f227b0bfe8a7455ee623525ee656a9e2e749e4742706d80a6065d5e2c",
                "sha256:d9be0ba6c527163cbed5e0857c451fcd092ce83947944d6c14bc95441203f032",
                "sha256:e249096428b3ae81b08327a63a485ad0878de3fb939049038579ac0ef61e17e7",
                "sha256:e8313f01ba26fbbe36c7be1966a7b7424942f670f38e666995b88d012765b9be",
                "sha256:feb7b34d6325451ef96bc0e36e1a6c0c1c64bc1fbec4b854f4529e51887b1621"
            ],
            "markers": "python_version >= '2.7' and python_version not in '3.0, 3.1, 3.2, 3.3'",
            "version": "==1.1.1"
        },
        "mccabe": {
            "hashes": [
                "sha256:ab8a6258860da4b6677da4bd2fe5dc2c659cff31b3ee4f7f5d64e79735b80d42",
                "sha256:dd8d182285a0fe56bace7f45b5e7d1a6ebcbf524e8f3bd87eb0f125271b8831f"
            ],
            "version": "==0.6.1"
        },
        "mypy-extensions": {
            "hashes": [
                "sha256:090fedd75945a69ae91ce1303b5824f428daf5a028d2f6ab8a299250a846f15d",
                "sha256:2d82818f5bb3e369420cb3c4060a7970edba416647068eb4c5343488a6c604a8"
            ],
            "version": "==0.4.3"
        },
        "numpy": {
            "hashes": [
                "sha256:2428b109306075d89d21135bdd6b785f132a1f5a3260c371cee1fae427e12727",
                "sha256:377751954da04d4a6950191b20539066b4e19e3b559d4695399c5e8e3e683bf6",
                "sha256:4703b9e937df83f5b6b7447ca5912b5f5f297aba45f91dbbbc63ff9278c7aa98",
                "sha256:471c0571d0895c68da309dacee4e95a0811d0a9f9f532a48dc1bea5f3b7ad2b7",
                "sha256:61d5b4cf73622e4d0c6b83408a16631b670fc045afd6540679aa35591a17fe6d",
                "sha256:6c915ee7dba1071554e70a3664a839fbc033e1d6528199d4621eeaaa5487ccd2",
                "sha256:6e51e417d9ae2e7848314994e6fc3832c9d426abce9328cf7571eefceb43e6c9",
                "sha256:719656636c48be22c23641859ff2419b27b6bdf844b36a2447cb39caceb00935",
                "sha256:780ae5284cb770ade51d4b4a7dce4faa554eb1d88a56d0e8b9f35fca9b0270ff",
                "sha256:878922bf5ad7550aa044aa9301d417e2d3ae50f0f577de92051d739ac6096cee",
                "sha256:924dc3f83de20437de95a73516f36e09918e9c9c18d5eac520062c49191025fb",
                "sha256:97ce8b8ace7d3b9288d88177e66ee75480fb79b9cf745e91ecfe65d91a856042",
                "sha256:9c0fab855ae790ca74b27e55240fe4f2a36a364a3f1ebcfd1fb5ac4088f1cec3",
                "sha256:9cab23439eb1ebfed1aaec9cd42b7dc50fc96d5cd3147da348d9161f0501ada5",
                "sha256:a8e6859913ec8eeef3dbe9aed3bf475347642d1cdd6217c30f28dee8903528e6",
                "sha256:aa046527c04688af680217fffac61eec2350ef3f3d7320c07fd33f5c6e7b4d5f",
                "sha256:abc81829c4039e7e4c30f7897938fa5d4916a09c2c7eb9b244b7a35ddc9656f4",
                "sha256:bad70051de2c50b1a6259a6df1daaafe8c480ca98132da98976d8591c412e737",
                "sha256:c73a7975d77f15f7f68dacfb2bca3d3f479f158313642e8ea9058eea06637931",
                "sha256:d15007f857d6995db15195217afdbddfcd203dfaa0ba6878a2f580eaf810ecd6",
                "sha256:d76061ae5cab49b83a8cf3feacefc2053fac672728802ac137dd8c4123397677",
                "sha256:e8e4fbbb7e7634f263c5b0150a629342cc19b47c5eba8d1cd4363ab3455ab576",
                "sha256:e9459f40244bb02b2f14f6af0cd0732791d72232bbb0dc4bab57ef88e75f6935",
                "sha256:edb1f041a9146dcf02cd7df7187db46ab524b9af2515f392f337c7cbbf5b52cd"
            ],
            "markers": "python_version >= '3.7'",
            "version": "==1.20.2"
        },
        "packaging": {
            "hashes": [
                "sha256:5b327ac1320dc863dca72f4514ecc086f31186744b84a230374cc1fd776feae5",
                "sha256:67714da7f7bc052e064859c05c595155bd1ee9f69f76557e21f051443c20947a"
            ],
            "markers": "python_version >= '2.7' and python_version not in '3.0, 3.1, 3.2, 3.3'",
            "version": "==20.9"
        },
        "pathspec": {
            "hashes": [
                "sha256:86379d6b86d75816baba717e64b1a3a3469deb93bb76d613c9ce79edc5cb68fd",
                "sha256:aa0cb481c4041bf52ffa7b0d8fa6cd3e88a2ca4879c533c9153882ee2556790d"
            ],
            "version": "==0.8.1"
        },
        "pillow": {
            "hashes": [
                "sha256:01425106e4e8cee195a411f729cff2a7d61813b0b11737c12bd5991f5f14bcd5",
                "sha256:031a6c88c77d08aab84fecc05c3cde8414cd6f8406f4d2b16fed1e97634cc8a4",
                "sha256:083781abd261bdabf090ad07bb69f8f5599943ddb539d64497ed021b2a67e5a9",
                "sha256:0d19d70ee7c2ba97631bae1e7d4725cdb2ecf238178096e8c82ee481e189168a",
                "sha256:0e04d61f0064b545b989126197930807c86bcbd4534d39168f4aa5fda39bb8f9",
                "sha256:12e5e7471f9b637762453da74e390e56cc43e486a88289995c1f4c1dc0bfe727",
                "sha256:22fd0f42ad15dfdde6c581347eaa4adb9a6fc4b865f90b23378aa7914895e120",
                "sha256:238c197fc275b475e87c1453b05b467d2d02c2915fdfdd4af126145ff2e4610c",
                "sha256:3b570f84a6161cf8865c4e08adf629441f56e32f180f7aa4ccbd2e0a5a02cba2",
                "sha256:463822e2f0d81459e113372a168f2ff59723e78528f91f0bd25680ac185cf797",
                "sha256:4d98abdd6b1e3bf1a1cbb14c3895226816e666749ac040c4e2554231068c639b",
                "sha256:5afe6b237a0b81bd54b53f835a153770802f164c5570bab5e005aad693dab87f",
                "sha256:5b70110acb39f3aff6b74cf09bb4169b167e2660dabc304c1e25b6555fa781ef",
                "sha256:5cbf3e3b1014dddc45496e8cf38b9f099c95a326275885199f427825c6522232",
                "sha256:624b977355cde8b065f6d51b98497d6cd5fbdd4f36405f7a8790e3376125e2bb",
                "sha256:63728564c1410d99e6d1ae8e3b810fe012bc440952168af0a2877e8ff5ab96b9",
                "sha256:66cc56579fd91f517290ab02c51e3a80f581aba45fd924fcdee01fa06e635812",
                "sha256:6c32cc3145928c4305d142ebec682419a6c0a8ce9e33db900027ddca1ec39178",
                "sha256:8bb1e155a74e1bfbacd84555ea62fa21c58e0b4e7e6b20e4447b8d07990ac78b",
                "sha256:95d5ef984eff897850f3a83883363da64aae1000e79cb3c321915468e8c6add5",
                "sha256:a013cbe25d20c2e0c4e85a9daf438f85121a4d0344ddc76e33fd7e3965d9af4b",
                "sha256:a787ab10d7bb5494e5f76536ac460741788f1fbce851068d73a87ca7c35fc3e1",
                "sha256:a7d5e9fad90eff8f6f6106d3b98b553a88b6f976e51fce287192a5d2d5363713",
                "sha256:aac00e4bc94d1b7813fe882c28990c1bc2f9d0e1aa765a5f2b516e8a6a16a9e4",
                "sha256:b91c36492a4bbb1ee855b7d16fe51379e5f96b85692dc8210831fbb24c43e484",
                "sha256:c03c07ed32c5324939b19e36ae5f75c660c81461e312a41aea30acdd46f93a7c",
                "sha256:c5236606e8570542ed424849f7852a0ff0bce2c4c8d0ba05cc202a5a9c97dee9",
                "sha256:c6b39294464b03457f9064e98c124e09008b35a62e3189d3513e5148611c9388",
                "sha256:cb7a09e173903541fa888ba010c345893cd9fc1b5891aaf060f6ca77b6a3722d",
                "sha256:d68cb92c408261f806b15923834203f024110a2e2872ecb0bd2a110f89d3c602",
                "sha256:dc38f57d8f20f06dd7c3161c59ca2c86893632623f33a42d592f097b00f720a9",
                "sha256:e98eca29a05913e82177b3ba3d198b1728e164869c613d76d0de4bde6768a50e",
                "sha256:f217c3954ce5fd88303fc0c317af55d5e0204106d86dea17eb8205700d47dec2"
            ],
            "markers": "python_version >= '3.6'",
            "version": "==8.2.0"
        },
        "pluggy": {
            "hashes": [
                "sha256:15b2acde666561e1298d71b523007ed7364de07029219b604cf808bfa1c765b0",
                "sha256:966c145cd83c96502c3c3868f50408687b38434af77734af1e9ca461a4081d2d"
            ],
            "markers": "python_version >= '2.7' and python_version not in '3.0, 3.1, 3.2, 3.3'",
            "version": "==0.13.1"
        },
        "py": {
            "hashes": [
                "sha256:21b81bda15b66ef5e1a777a21c4dcd9c20ad3efd0b3f817e7a809035269e1bd3",
                "sha256:3b80836aa6d1feeaa108e046da6423ab8f6ceda6468545ae8d02d9d58d18818a"
            ],
            "markers": "python_version >= '2.7' and python_version not in '3.0, 3.1, 3.2, 3.3'",
            "version": "==1.10.0"
        },
        "pycodestyle": {
            "hashes": [
                "sha256:514f76d918fcc0b55c6680472f0a37970994e07bbb80725808c17089be302068",
                "sha256:c389c1d06bf7904078ca03399a4816f974a1d590090fecea0c63ec26ebaf1cef"
            ],
            "markers": "python_version >= '2.7' and python_version not in '3.0, 3.1, 3.2, 3.3'",
            "version": "==2.7.0"
        },
        "pyflakes": {
            "hashes": [
                "sha256:7893783d01b8a89811dd72d7dfd4d84ff098e5eed95cfa8905b22bbffe52efc3",
                "sha256:f5bc8ecabc05bb9d291eb5203d6810b49040f6ff446a756326104746cc00c1db"
            ],
            "markers": "python_version >= '2.7' and python_version not in '3.0, 3.1, 3.2, 3.3'",
            "version": "==2.3.1"
        },
        "pylint": {
            "hashes": [
                "sha256:209d712ec870a0182df034ae19f347e725c1e615b2269519ab58a35b3fcbbe7a",
                "sha256:bd38914c7731cdc518634a8d3c5585951302b6e2b6de60fbb3f7a0220e21eeee"
            ],
            "index": "pypi",
            "version": "==2.7.4"
        },
        "pylint-django": {
            "hashes": [
                "sha256:a5a4515209a6237d1d390a4a307d53f53baaf4f058ecf4bb556c775d208f6b0d",
                "sha256:dc5ed27bb7662d73444ccd15a0b3964ed6ced6cc2712b85db616102062d2ec35"
            ],
            "index": "pypi",
            "version": "==2.4.3"
        },
        "pylint-plugin-utils": {
            "hashes": [
                "sha256:2f30510e1c46edf268d3a195b2849bd98a1b9433229bb2ba63b8d776e1fc4d0a",
                "sha256:57625dcca20140f43731311cd8fd879318bf45a8b0fd17020717a8781714a25a"
            ],
            "version": "==0.6"
        },
        "pyparsing": {
            "hashes": [
                "sha256:c203ec8783bf771a155b207279b9bccb8dea02d8f0c9e5f8ead507bc3246ecc1",
                "sha256:ef9d7589ef3c200abe66653d3f1ab1033c3c419ae9b9bdb1240a85b024efc88b"
            ],
            "markers": "python_version >= '2.6' and python_version not in '3.0, 3.1, 3.2, 3.3'",
            "version": "==2.4.7"
        },
        "pytest": {
            "hashes": [
                "sha256:671238a46e4df0f3498d1c3270e5deb9b32d25134c99b7d75370a68cfbe9b634",
                "sha256:6ad9c7bdf517a808242b998ac20063c41532a570d088d77eec1ee12b0b5574bc"
            ],
            "index": "pypi",
            "version": "==6.2.3"
        },
        "pytest-django": {
            "hashes": [
                "sha256:80f8875226ec4dc0b205f0578072034563879d98d9b1bec143a80b9045716cb0",
                "sha256:a51150d8962200250e850c6adcab670779b9c2aa07271471059d1fb92a843fa9"
            ],
            "index": "pypi",
            "version": "==4.2.0"
        },
        "python-dateutil": {
            "hashes": [
                "sha256:73ebfe9dbf22e832286dafa60473e4cd239f8592f699aa5adaf10050e6e1823c",
                "sha256:75bb3f31ea686f1197762692a9ee6a7550b59fc6ca3a1f4b5d7e32fb98e2da2a"
            ],
            "markers": "python_version >= '2.7' and python_version not in '3.0, 3.1, 3.2, 3.3'",
            "version": "==2.8.1"
        },
        "pyyaml": {
            "hashes": [
                "sha256:08682f6b72c722394747bddaf0aa62277e02557c0fd1c42cb853016a38f8dedf",
                "sha256:0f5f5786c0e09baddcd8b4b45f20a7b5d61a7e7e99846e3c799b05c7c53fa696",
                "sha256:129def1b7c1bf22faffd67b8f3724645203b79d8f4cc81f674654d9902cb4393",
                "sha256:294db365efa064d00b8d1ef65d8ea2c3426ac366c0c4368d930bf1c5fb497f77",
                "sha256:3b2b1824fe7112845700f815ff6a489360226a5609b96ec2190a45e62a9fc922",
                "sha256:3bd0e463264cf257d1ffd2e40223b197271046d09dadf73a0fe82b9c1fc385a5",
                "sha256:4465124ef1b18d9ace298060f4eccc64b0850899ac4ac53294547536533800c8",
                "sha256:49d4cdd9065b9b6e206d0595fee27a96b5dd22618e7520c33204a4a3239d5b10",
                "sha256:4e0583d24c881e14342eaf4ec5fbc97f934b999a6828693a99157fde912540cc",
                "sha256:5accb17103e43963b80e6f837831f38d314a0495500067cb25afab2e8d7a4018",
                "sha256:607774cbba28732bfa802b54baa7484215f530991055bb562efbed5b2f20a45e",
                "sha256:6c78645d400265a062508ae399b60b8c167bf003db364ecb26dcab2bda048253",
                "sha256:72a01f726a9c7851ca9bfad6fd09ca4e090a023c00945ea05ba1638c09dc3347",
                "sha256:74c1485f7707cf707a7aef42ef6322b8f97921bd89be2ab6317fd782c2d53183",
                "sha256:895f61ef02e8fed38159bb70f7e100e00f471eae2bc838cd0f4ebb21e28f8541",
                "sha256:8c1be557ee92a20f184922c7b6424e8ab6691788e6d86137c5d93c1a6ec1b8fb",
                "sha256:bb4191dfc9306777bc594117aee052446b3fa88737cd13b7188d0e7aa8162185",
                "sha256:bfb51918d4ff3d77c1c856a9699f8492c612cde32fd3bcd344af9be34999bfdc",
                "sha256:c20cfa2d49991c8b4147af39859b167664f2ad4561704ee74c1de03318e898db",
                "sha256:cb333c16912324fd5f769fff6bc5de372e9e7a202247b48870bc251ed40239aa",
                "sha256:d2d9808ea7b4af864f35ea216be506ecec180628aced0704e34aca0b040ffe46",
                "sha256:d483ad4e639292c90170eb6f7783ad19490e7a8defb3e46f97dfe4bacae89122",
                "sha256:dd5de0646207f053eb0d6c74ae45ba98c3395a571a2891858e87df7c9b9bd51b",
                "sha256:e1d4970ea66be07ae37a3c2e48b5ec63f7ba6804bdddfdbd3cfd954d25a82e63",
                "sha256:e4fac90784481d221a8e4b1162afa7c47ed953be40d31ab4629ae917510051df",
                "sha256:fa5ae20527d8e831e8230cbffd9f8fe952815b2b7dae6ffec25318803a7528fc",
                "sha256:fd7f6999a8070df521b6384004ef42833b9bd62cfee11a09bda1079b4b704247",
                "sha256:fdc842473cd33f45ff6bce46aea678a54e3d21f1b61a7750ce3c498eedfe25d6",
                "sha256:fe69978f3f768926cfa37b867e3843918e012cf83f680806599ddce33c2c68b0"
            ],
            "markers": "python_version >= '2.7' and python_version not in '3.0, 3.1, 3.2, 3.3, 3.4, 3.5'",
            "version": "==5.4.1"
        },
        "regex": {
            "hashes": [
                "sha256:01afaf2ec48e196ba91b37451aa353cb7eda77efe518e481707e0515025f0cd5",
                "sha256:11d773d75fa650cd36f68d7ca936e3c7afaae41b863b8c387a22aaa78d3c5c79",
                "sha256:18c071c3eb09c30a264879f0d310d37fe5d3a3111662438889ae2eb6fc570c31",
                "sha256:1e1c20e29358165242928c2de1482fb2cf4ea54a6a6dea2bd7a0e0d8ee321500",
                "sha256:281d2fd05555079448537fe108d79eb031b403dac622621c78944c235f3fcf11",
                "sha256:314d66636c494ed9c148a42731b3834496cc9a2c4251b1661e40936814542b14",
                "sha256:32e65442138b7b76dd8173ffa2cf67356b7bc1768851dded39a7a13bf9223da3",
                "sha256:339456e7d8c06dd36a22e451d58ef72cef293112b559010db3d054d5560ef439",
                "sha256:3916d08be28a1149fb97f7728fca1f7c15d309a9f9682d89d79db75d5e52091c",
                "sha256:3a9cd17e6e5c7eb328517969e0cb0c3d31fd329298dd0c04af99ebf42e904f82",
                "sha256:47bf5bf60cf04d72bf6055ae5927a0bd9016096bf3d742fa50d9bf9f45aa0711",
                "sha256:4c46e22a0933dd783467cf32b3516299fb98cfebd895817d685130cc50cd1093",
                "sha256:4c557a7b470908b1712fe27fb1ef20772b78079808c87d20a90d051660b1d69a",
                "sha256:52ba3d3f9b942c49d7e4bc105bb28551c44065f139a65062ab7912bef10c9afb",
                "sha256:563085e55b0d4fb8f746f6a335893bda5c2cef43b2f0258fe1020ab1dd874df8",
                "sha256:598585c9f0af8374c28edd609eb291b5726d7cbce16be6a8b95aa074d252ee17",
                "sha256:619d71c59a78b84d7f18891fe914446d07edd48dc8328c8e149cbe0929b4e000",
                "sha256:67bdb9702427ceddc6ef3dc382455e90f785af4c13d495f9626861763ee13f9d",
                "sha256:6d1b01031dedf2503631d0903cb563743f397ccaf6607a5e3b19a3d76fc10480",
                "sha256:741a9647fcf2e45f3a1cf0e24f5e17febf3efe8d4ba1281dcc3aa0459ef424dc",
                "sha256:7c2a1af393fcc09e898beba5dd59196edaa3116191cc7257f9224beaed3e1aa0",
                "sha256:7d9884d86dd4dd489e981d94a65cd30d6f07203d90e98f6f657f05170f6324c9",
                "sha256:90f11ff637fe8798933fb29f5ae1148c978cccb0452005bf4c69e13db951e765",
                "sha256:919859aa909429fb5aa9cf8807f6045592c85ef56fdd30a9a3747e513db2536e",
                "sha256:96fcd1888ab4d03adfc9303a7b3c0bd78c5412b2bfbe76db5b56d9eae004907a",
                "sha256:97f29f57d5b84e73fbaf99ab3e26134e6687348e95ef6b48cfd2c06807005a07",
                "sha256:980d7be47c84979d9136328d882f67ec5e50008681d94ecc8afa8a65ed1f4a6f",
                "sha256:a91aa8619b23b79bcbeb37abe286f2f408d2f2d6f29a17237afda55bb54e7aac",
                "sha256:ade17eb5d643b7fead300a1641e9f45401c98eee23763e9ed66a43f92f20b4a7",
                "sha256:b9c3db21af35e3b3c05764461b262d6f05bbca08a71a7849fd79d47ba7bc33ed",
                "sha256:bd28bc2e3a772acbb07787c6308e00d9626ff89e3bfcdebe87fa5afbfdedf968",
                "sha256:bf5824bfac591ddb2c1f0a5f4ab72da28994548c708d2191e3b87dd207eb3ad7",
                "sha256:c0502c0fadef0d23b128605d69b58edb2c681c25d44574fc673b0e52dce71ee2",
                "sha256:c38c71df845e2aabb7fb0b920d11a1b5ac8526005e533a8920aea97efb8ec6a4",
                "sha256:ce15b6d103daff8e9fee13cf7f0add05245a05d866e73926c358e871221eae87",
                "sha256:d3029c340cfbb3ac0a71798100ccc13b97dddf373a4ae56b6a72cf70dfd53bc8",
                "sha256:e512d8ef5ad7b898cdb2d8ee1cb09a8339e4f8be706d27eaa180c2f177248a10",
                "sha256:e8e5b509d5c2ff12f8418006d5a90e9436766133b564db0abaec92fd27fcee29",
                "sha256:ee54ff27bf0afaf4c3b3a62bcd016c12c3fdb4ec4f413391a90bd38bc3624605",
                "sha256:fa4537fb4a98fe8fde99626e4681cc644bdcf2a795038533f9f711513a862ae6",
                "sha256:fd45ff9293d9274c5008a2054ecef86a9bfe819a67c7be1afb65e69b405b3042"
            ],
            "version": "==2021.4.4"
<<<<<<< HEAD
        },
        "requests": {
            "hashes": [
                "sha256:27973dd4a904a4f13b263a19c866c13b92a39ed1c964655f025f3f8d3d75b804",
                "sha256:c210084e36a42ae6b9219e00e48287def368a26d03a048ddad7bfee44f75871e"
            ],
            "markers": "python_version >= '2.7' and python_version not in '3.0, 3.1, 3.2, 3.3, 3.4'",
            "version": "==2.25.1"
        },
        "six": {
            "hashes": [
                "sha256:30639c035cdb23534cd4aa2dd52c3bf48f06e5f4a941509c8bafd8ce11080259",
                "sha256:8b74bedcbbbaca38ff6d7491d76f2b06b3592611af620f8426e82dddb04a5ced"
            ],
            "markers": "python_version >= '2.7' and python_version not in '3.0, 3.1, 3.2, 3.3'",
            "version": "==1.15.0"
=======
>>>>>>> 8a6c62f8
        },
        "toml": {
            "hashes": [
                "sha256:806143ae5bfb6a3c6e736a764057db0e6a0e05e338b5630894a5f779cabb4f9b",
                "sha256:b3bda1d108d5dd99f4a20d24d9c348e91c4db7ab1b749200bded2f839ccbe68f"
            ],
            "markers": "python_version >= '2.6' and python_version not in '3.0, 3.1, 3.2, 3.3'",
            "version": "==0.10.2"
        },
        "tornado": {
            "hashes": [
                "sha256:0a00ff4561e2929a2c37ce706cb8233b7907e0cdc22eab98888aca5dd3775feb",
                "sha256:0d321a39c36e5f2c4ff12b4ed58d41390460f798422c4504e09eb5678e09998c",
                "sha256:1e8225a1070cd8eec59a996c43229fe8f95689cb16e552d130b9793cb570a288",
                "sha256:20241b3cb4f425e971cb0a8e4ffc9b0a861530ae3c52f2b0434e6c1b57e9fd95",
                "sha256:25ad220258349a12ae87ede08a7b04aca51237721f63b1808d39bdb4b2164558",
                "sha256:33892118b165401f291070100d6d09359ca74addda679b60390b09f8ef325ffe",
                "sha256:33c6e81d7bd55b468d2e793517c909b139960b6c790a60b7991b9b6b76fb9791",
                "sha256:3447475585bae2e77ecb832fc0300c3695516a47d46cefa0528181a34c5b9d3d",
                "sha256:34ca2dac9e4d7afb0bed4677512e36a52f09caa6fded70b4e3e1c89dbd92c326",
                "sha256:3e63498f680547ed24d2c71e6497f24bca791aca2fe116dbc2bd0ac7f191691b",
                "sha256:548430be2740e327b3fe0201abe471f314741efcb0067ec4f2d7dcfb4825f3e4",
                "sha256:6196a5c39286cc37c024cd78834fb9345e464525d8991c21e908cc046d1cc02c",
                "sha256:61b32d06ae8a036a6607805e6720ef00a3c98207038444ba7fd3d169cd998910",
                "sha256:6286efab1ed6e74b7028327365cf7346b1d777d63ab30e21a0f4d5b275fc17d5",
                "sha256:65d98939f1a2e74b58839f8c4dab3b6b3c1ce84972ae712be02845e65391ac7c",
                "sha256:66324e4e1beede9ac79e60f88de548da58b1f8ab4b2f1354d8375774f997e6c0",
                "sha256:6c77c9937962577a6a76917845d06af6ab9197702a42e1346d8ae2e76b5e3675",
                "sha256:70dec29e8ac485dbf57481baee40781c63e381bebea080991893cd297742b8fd",
                "sha256:7250a3fa399f08ec9cb3f7b1b987955d17e044f1ade821b32e5f435130250d7f",
                "sha256:748290bf9112b581c525e6e6d3820621ff020ed95af6f17fedef416b27ed564c",
                "sha256:7da13da6f985aab7f6f28debab00c67ff9cbacd588e8477034c0652ac141feea",
                "sha256:8f959b26f2634a091bb42241c3ed8d3cedb506e7c27b8dd5c7b9f745318ddbb6",
                "sha256:9de9e5188a782be6b1ce866e8a51bc76a0fbaa0e16613823fc38e4fc2556ad05",
                "sha256:a48900ecea1cbb71b8c71c620dee15b62f85f7c14189bdeee54966fbd9a0c5bd",
                "sha256:b87936fd2c317b6ee08a5741ea06b9d11a6074ef4cc42e031bc6403f82a32575",
                "sha256:c77da1263aa361938476f04c4b6c8916001b90b2c2fdd92d8d535e1af48fba5a",
                "sha256:cb5ec8eead331e3bb4ce8066cf06d2dfef1bfb1b2a73082dfe8a161301b76e37",
                "sha256:cc0ee35043162abbf717b7df924597ade8e5395e7b66d18270116f8745ceb795",
                "sha256:d14d30e7f46a0476efb0deb5b61343b1526f73ebb5ed84f23dc794bdb88f9d9f",
                "sha256:d371e811d6b156d82aa5f9a4e08b58debf97c302a35714f6f45e35139c332e32",
                "sha256:d3d20ea5782ba63ed13bc2b8c291a053c8d807a8fa927d941bd718468f7b950c",
                "sha256:d3f7594930c423fd9f5d1a76bee85a2c36fd8b4b16921cae7e965f22575e9c01",
                "sha256:dcef026f608f678c118779cd6591c8af6e9b4155c44e0d1bc0c87c036fb8c8c4",
                "sha256:e0791ac58d91ac58f694d8d2957884df8e4e2f6687cdf367ef7eb7497f79eaa2",
                "sha256:e385b637ac3acaae8022e7e47dfa7b83d3620e432e3ecb9a3f7f58f150e50921",
                "sha256:e519d64089b0876c7b467274468709dadf11e41d65f63bba207e04217f47c085",
                "sha256:e7229e60ac41a1202444497ddde70a48d33909e484f96eb0da9baf8dc68541df",
                "sha256:ed3ad863b1b40cd1d4bd21e7498329ccaece75db5a5bf58cd3c9f130843e7102",
                "sha256:f0ba29bafd8e7e22920567ce0d232c26d4d47c8b5cf4ed7b562b5db39fa199c5",
                "sha256:fa2ba70284fa42c2a5ecb35e322e68823288a4251f9ba9cc77be04ae15eada68",
                "sha256:fba85b6cd9c39be262fcd23865652920832b61583de2a2ca907dbd8e8a8c81e5"
            ],
            "markers": "python_version < '3.8'",
            "version": "==6.1"
        },
        "typed-ast": {
            "hashes": [
                "sha256:01ae5f73431d21eead5015997ab41afa53aa1fbe252f9da060be5dad2c730ace",
                "sha256:067a74454df670dcaa4e59349a2e5c81e567d8d65458d480a5b3dfecec08c5ff",
                "sha256:0fb71b8c643187d7492c1f8352f2c15b4c4af3f6338f21681d3681b3dc31a266",
                "sha256:1b3ead4a96c9101bef08f9f7d1217c096f31667617b58de957f690c92378b528",
                "sha256:2068531575a125b87a41802130fa7e29f26c09a2833fea68d9a40cf33902eba6",
                "sha256:209596a4ec71d990d71d5e0d312ac935d86930e6eecff6ccc7007fe54d703808",
                "sha256:2c726c276d09fc5c414693a2de063f521052d9ea7c240ce553316f70656c84d4",
                "sha256:398e44cd480f4d2b7ee8d98385ca104e35c81525dd98c519acff1b79bdaac363",
                "sha256:52b1eb8c83f178ab787f3a4283f68258525f8d70f778a2f6dd54d3b5e5fb4341",
                "sha256:5feca99c17af94057417d744607b82dd0a664fd5e4ca98061480fd8b14b18d04",
                "sha256:7538e495704e2ccda9b234b82423a4038f324f3a10c43bc088a1636180f11a41",
                "sha256:760ad187b1041a154f0e4d0f6aae3e40fdb51d6de16e5c99aedadd9246450e9e",
                "sha256:777a26c84bea6cd934422ac2e3b78863a37017618b6e5c08f92ef69853e765d3",
                "sha256:95431a26309a21874005845c21118c83991c63ea800dd44843e42a916aec5899",
                "sha256:9ad2c92ec681e02baf81fdfa056fe0d818645efa9af1f1cd5fd6f1bd2bdfd805",
                "sha256:9c6d1a54552b5330bc657b7ef0eae25d00ba7ffe85d9ea8ae6540d2197a3788c",
                "sha256:aee0c1256be6c07bd3e1263ff920c325b59849dc95392a05f258bb9b259cf39c",
                "sha256:af3d4a73793725138d6b334d9d247ce7e5f084d96284ed23f22ee626a7b88e39",
                "sha256:b36b4f3920103a25e1d5d024d155c504080959582b928e91cb608a65c3a49e1a",
                "sha256:b9574c6f03f685070d859e75c7f9eeca02d6933273b5e69572e5ff9d5e3931c3",
                "sha256:bff6ad71c81b3bba8fa35f0f1921fb24ff4476235a6e94a26ada2e54370e6da7",
                "sha256:c190f0899e9f9f8b6b7863debfb739abcb21a5c054f911ca3596d12b8a4c4c7f",
                "sha256:c907f561b1e83e93fad565bac5ba9c22d96a54e7ea0267c708bffe863cbe4075",
                "sha256:cae53c389825d3b46fb37538441f75d6aecc4174f615d048321b716df2757fb0",
                "sha256:dd4a21253f42b8d2b48410cb31fe501d32f8b9fbeb1f55063ad102fe9c425e40",
                "sha256:dde816ca9dac1d9c01dd504ea5967821606f02e510438120091b84e852367428",
                "sha256:f2362f3cb0f3172c42938946dbc5b7843c2a28aec307c49100c8b38764eb6927",
                "sha256:f328adcfebed9f11301eaedfa48e15bdece9b519fb27e6a8c01aa52a17ec31b3",
                "sha256:f8afcf15cc511ada719a88e013cec87c11aff7b91f019295eb4530f96fe5ef2f",
                "sha256:fb1bbeac803adea29cedd70781399c99138358c26d05fcbd23c13016b7f5ec65"
            ],
            "markers": "python_version < '3.8' and implementation_name == 'cpython'",
            "version": "==1.4.3"
        },
        "typing-extensions": {
            "hashes": [
                "sha256:7cb407020f00f7bfc3cb3e7881628838e69d8f3fcab2f64742a5e76b2f841918",
                "sha256:99d4073b617d30288f569d3f13d2bd7548c3a7e4c8de87db09a9d29bb3a4a60c",
                "sha256:dafc7639cde7f1b6e1acc0f457842a83e722ccca8eef5270af2d74792619a89f"
            ],
            "markers": "python_version < '3.8'",
            "version": "==3.7.4.3"
        },
        "urllib3": {
            "hashes": [
                "sha256:2f4da4594db7e1e110a944bb1b551fdf4e6c136ad42e4234131391e21eb5b0df",
                "sha256:e7b021f7241115872f92f43c6508082facffbd1c048e3c6e2bb9c2a157e28937"
            ],
            "markers": "python_version >= '2.7' and python_version not in '3.0, 3.1, 3.2, 3.3, 3.4' and python_version < '4'",
            "version": "==1.26.4"
        },
        "websocket-client": {
            "hashes": [
                "sha256:44b5df8f08c74c3d82d28100fdc81f4536809ce98a17f0757557813275fbb663",
                "sha256:63509b41d158ae5b7f67eb4ad20fecbb4eee99434e73e140354dc3ff8e09716f"
            ],
            "markers": "python_version >= '2.6' and python_version not in '3.0, 3.1, 3.2, 3.3'",
            "version": "==0.58.0"
        },
        "wrapt": {
            "hashes": [
                "sha256:b62ffa81fb85f4332a4f609cab4ac40709470da05643a082ec1eb88e6d9b97d7"
            ],
            "version": "==1.12.1"
        },
        "zipp": {
            "hashes": [
                "sha256:3607921face881ba3e026887d8150cca609d517579abe052ac81fc5aeffdbd76",
                "sha256:51cb66cc54621609dd593d1787f286ee42a5c0adbb4b29abea5a63edc3e03098"
            ],
            "markers": "python_version >= '3.6'",
            "version": "==3.4.1"
        }
    }
}<|MERGE_RESOLUTION|>--- conflicted
+++ resolved
@@ -1,11 +1,7 @@
 {
     "_meta": {
         "hash": {
-<<<<<<< HEAD
-            "sha256": "bca0ad28eaf2a710e1673eff4f5d4b2858ca6932fdcfe3f87b2c5dde7f9733e5"
-=======
-            "sha256": "f2b29a30608793908adf65851d0966d80d028a8a854ab15134e75e1f4f745d87"
->>>>>>> 8a6c62f8
+            "sha256": "0c730936b0fd86ba06aff690cee3c022f822500ce74d8659f70aa9a41d39cb8f"
         },
         "pipfile-spec": 6,
         "requires": {
@@ -22,7 +18,6 @@
     "default": {
         "asgiref": {
             "hashes": [
-<<<<<<< HEAD
                 "sha256:92906c611ce6c967347bbfea733f13d6313901d54dcca88195eaeb52b2a8e8ee",
                 "sha256:d1216dfbdfb63826470995d31caed36225dcaf34f182e0fa257a4dd9e86f1b78"
             ],
@@ -60,12 +55,6 @@
             ],
             "index": "pypi",
             "version": "==2021.4.0"
-=======
-                "sha256:34103fa20270d8843a66e5df18547d2e8139534d23e3beffe96647c65ddffd4d",
-                "sha256:c62b616b226d6c2e927b0225f8101f9e2cca08112cff98839ca6726c129ff9e0"
-            ],
-            "version": "==3.3.2"
->>>>>>> 8a6c62f8
         },
         "django": {
             "hashes": [
@@ -75,7 +64,7 @@
             "index": "pypi",
             "version": "==3.2"
         },
-          "django-crispy-forms": {
+        "django-crispy-forms": {
             "hashes": [
                 "sha256:3db71ab06d17ec9d0195c086d3ad454da300ac268752ac3a4f63d72f7a490254",
                 "sha256:88efa857ce6111bd696cc4f74057539a3456102fe9c3a3ece8868e1e4579e70a"
@@ -85,11 +74,11 @@
         },
         "fsspec": {
             "hashes": [
-                "sha256:3f7a62547e425b0b336a6ac2c2e6c6ac824648725bc8391af84bb510a63d1a56",
-                "sha256:7e98ea66f3f0156601e126fb2799e5d0ed87c3108b519f64c834b4284509fc82"
+                "sha256:70dae1d8d51072c4a1196acb9ba1bf8f5b9cdd83c4bb67e8a31dac604a49594b",
+                "sha256:8b1a69884855d1a8c038574292e8b861894c3373282d9a469697a2b41d5289a6"
             ],
             "markers": "python_version >= '3.6'",
-            "version": "==0.9.0"
+            "version": "==2021.4.0"
         },
         "heapdict": {
             "hashes": [
@@ -97,14 +86,6 @@
                 "sha256:8495f57b3e03d8e46d5f1b2cc62ca881aca392fd5cc048dc0aa2e1a6d23ecdb6"
             ],
             "version": "==1.0.1"
-        },
-        "importlib-metadata": {
-            "hashes": [
-                "sha256:2ec0faae539743ae6aaa84b49a169670a465f7f5d64e6add98388cc29fd1f2f6",
-                "sha256:c9356b657de65c53744046fa8f7358afe0714a1af7d570c00c3835c2d724a7c1"
-            ],
-            "markers": "python_version < '3.8'",
-            "version": "==3.10.1"
         },
         "locket": {
             "hashes": [
@@ -286,7 +267,6 @@
             "markers": "python_version >= '3.5'",
             "version": "==0.4.1"
         },
-<<<<<<< HEAD
         "tblib": {
             "hashes": [
                 "sha256:059bd77306ea7b419d4f76016aef6d7027cc8a0785579b5aad198803435f882c",
@@ -350,8 +330,6 @@
             "markers": "python_version < '3.8'",
             "version": "==6.1"
         },
-=======
->>>>>>> 8a6c62f8
         "typing-extensions": {
             "hashes": [
                 "sha256:7cb407020f00f7bfc3cb3e7881628838e69d8f3fcab2f64742a5e76b2f841918",
@@ -360,7 +338,6 @@
             ],
             "markers": "python_version < '3.8'",
             "version": "==3.7.4.3"
-<<<<<<< HEAD
         },
         "zict": {
             "hashes": [
@@ -368,16 +345,6 @@
                 "sha256:8e2969797627c8a663575c2fc6fcb53a05e37cdb83ee65f341fc6e0c3d0ced16"
             ],
             "version": "==2.0.0"
-        },
-        "zipp": {
-            "hashes": [
-                "sha256:3607921face881ba3e026887d8150cca609d517579abe052ac81fc5aeffdbd76",
-                "sha256:51cb66cc54621609dd593d1787f286ee42a5c0adbb4b29abea5a63edc3e03098"
-            ],
-            "markers": "python_version >= '3.6'",
-            "version": "==3.4.1"
-=======
->>>>>>> 8a6c62f8
         }
     },
     "develop": {
@@ -451,11 +418,11 @@
         },
         "flake8": {
             "hashes": [
-                "sha256:12d05ab02614b6aee8df7c36b97d1a3b2372761222b19b58621355e82acddcff",
-                "sha256:78873e372b12b093da7b5e5ed302e8ad9e988b38b063b61ad937f26ca58fc5f0"
-            ],
-            "index": "pypi",
-            "version": "==3.9.0"
+                "sha256:1aa8990be1e689d96c745c5682b687ea49f2e05a443aff1f8251092b0014e378",
+                "sha256:3b9f848952dddccf635be78098ca75010f073bfe14d2c6bda867154bea728d2a"
+            ],
+            "index": "pypi",
+            "version": "==3.9.1"
         },
         "idna": {
             "hashes": [
@@ -467,11 +434,11 @@
         },
         "importlib-metadata": {
             "hashes": [
-                "sha256:2ec0faae539743ae6aaa84b49a169670a465f7f5d64e6add98388cc29fd1f2f6",
-                "sha256:c9356b657de65c53744046fa8f7358afe0714a1af7d570c00c3835c2d724a7c1"
-            ],
-            "markers": "python_version < '3.8'",
-            "version": "==3.10.1"
+                "sha256:19192b88d959336bfa6bdaaaef99aeafec179eca19c47c804e555703ee5f07ef",
+                "sha256:2e881981c9748d7282b374b68e759c87745c25427b67ecf0cc67fb6637a1bff9"
+            ],
+            "markers": "python_version < '3.8' and python_version < '3.8'",
+            "version": "==4.0.0"
         },
         "iniconfig": {
             "hashes": [
@@ -487,7 +454,6 @@
             ],
             "index": "pypi",
             "version": "==5.8.0"
-<<<<<<< HEAD
         },
         "jinja2": {
             "hashes": [
@@ -496,8 +462,6 @@
             ],
             "markers": "python_version >= '2.7' and python_version not in '3.0, 3.1, 3.2, 3.3, 3.4'",
             "version": "==2.11.3"
-=======
->>>>>>> 8a6c62f8
         },
         "lazy-object-proxy": {
             "hashes": [
@@ -743,7 +707,7 @@
                 "sha256:c203ec8783bf771a155b207279b9bccb8dea02d8f0c9e5f8ead507bc3246ecc1",
                 "sha256:ef9d7589ef3c200abe66653d3f1ab1033c3c419ae9b9bdb1240a85b024efc88b"
             ],
-            "markers": "python_version >= '2.6' and python_version not in '3.0, 3.1, 3.2, 3.3'",
+            "markers": "python_version >= '2.6' and python_version not in '3.0, 3.1, 3.2'",
             "version": "==2.4.7"
         },
         "pytest": {
@@ -767,7 +731,7 @@
                 "sha256:73ebfe9dbf22e832286dafa60473e4cd239f8592f699aa5adaf10050e6e1823c",
                 "sha256:75bb3f31ea686f1197762692a9ee6a7550b59fc6ca3a1f4b5d7e32fb98e2da2a"
             ],
-            "markers": "python_version >= '2.7' and python_version not in '3.0, 3.1, 3.2, 3.3'",
+            "markers": "python_version >= '2.7' and python_version not in '3.0, 3.1, 3.2'",
             "version": "==2.8.1"
         },
         "pyyaml": {
@@ -850,7 +814,6 @@
                 "sha256:fd45ff9293d9274c5008a2054ecef86a9bfe819a67c7be1afb65e69b405b3042"
             ],
             "version": "==2021.4.4"
-<<<<<<< HEAD
         },
         "requests": {
             "hashes": [
@@ -865,17 +828,15 @@
                 "sha256:30639c035cdb23534cd4aa2dd52c3bf48f06e5f4a941509c8bafd8ce11080259",
                 "sha256:8b74bedcbbbaca38ff6d7491d76f2b06b3592611af620f8426e82dddb04a5ced"
             ],
-            "markers": "python_version >= '2.7' and python_version not in '3.0, 3.1, 3.2, 3.3'",
+            "markers": "python_version >= '2.7' and python_version not in '3.0, 3.1, 3.2'",
             "version": "==1.15.0"
-=======
->>>>>>> 8a6c62f8
         },
         "toml": {
             "hashes": [
                 "sha256:806143ae5bfb6a3c6e736a764057db0e6a0e05e338b5630894a5f779cabb4f9b",
                 "sha256:b3bda1d108d5dd99f4a20d24d9c348e91c4db7ab1b749200bded2f839ccbe68f"
             ],
-            "markers": "python_version >= '2.6' and python_version not in '3.0, 3.1, 3.2, 3.3'",
+            "markers": "python_version >= '2.6' and python_version not in '3.0, 3.1, 3.2'",
             "version": "==0.10.2"
         },
         "tornado": {
@@ -958,7 +919,7 @@
                 "sha256:f8afcf15cc511ada719a88e013cec87c11aff7b91f019295eb4530f96fe5ef2f",
                 "sha256:fb1bbeac803adea29cedd70781399c99138358c26d05fcbd23c13016b7f5ec65"
             ],
-            "markers": "python_version < '3.8' and implementation_name == 'cpython'",
+            "markers": "implementation_name == 'cpython' and python_version < '3.8'",
             "version": "==1.4.3"
         },
         "typing-extensions": {
@@ -975,7 +936,7 @@
                 "sha256:2f4da4594db7e1e110a944bb1b551fdf4e6c136ad42e4234131391e21eb5b0df",
                 "sha256:e7b021f7241115872f92f43c6508082facffbd1c048e3c6e2bb9c2a157e28937"
             ],
-            "markers": "python_version >= '2.7' and python_version not in '3.0, 3.1, 3.2, 3.3, 3.4' and python_version < '4'",
+            "markers": "python_version >= '2.7' and python_version not in '3.0, 3.1, 3.2, 3.3, 3.4' and python_version < '4.0'",
             "version": "==1.26.4"
         },
         "websocket-client": {
