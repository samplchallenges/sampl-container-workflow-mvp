--- conflicted
+++ resolved
@@ -1,11 +1,7 @@
 {
     "_meta": {
         "hash": {
-<<<<<<< HEAD
-            "sha256": "cf7e2ad972a126986ff6b531382e87e9d032664523825928e3177c4fd3993a11"
-=======
             "sha256": "63f16fc8d489b62427c2925f17506c425fcc39712e8c1f0b873c257b1852fdbd"
->>>>>>> c9419e8c
         },
         "pipfile-spec": 6,
         "requires": {
@@ -96,12 +92,11 @@
         },
         "awscli": {
             "hashes": [
-<<<<<<< HEAD
-                "sha256:18a23dd9b39e9545ca787f3760ccb05644ced56c7a17c6df5b62f4f31f85d7c0",
-                "sha256:e290e54b918c04d9cc45d99bb630ec07afc19586109da50f818dd1c95df356c6"
-            ],
-            "index": "pypi",
-            "version": "==1.25.13"
+                "sha256:28bdd99cc395315610a6cdf606ffb413a5c641ff11d39d803812afa15b13a736",
+                "sha256:dfaf9cf1027746c4b802ecaa9dbebca3ce9e2725c27ca92d09ead2c0c3a1dedc"
+            ],
+            "index": "pypi",
+            "version": "==1.25.14"
         },
         "babel": {
             "hashes": [
@@ -110,21 +105,6 @@
             ],
             "markers": "python_version >= '3.6'",
             "version": "==2.10.3"
-=======
-                "sha256:97155d20851899350da92d306740438b7872b98ea18c5b2a443c2079601fb1ae",
-                "sha256:c85daa66c59b0407dd481154cdd2b0292bd4337fc09bf42bf0326beb51af589e"
-            ],
-            "index": "pypi",
-            "version": "==1.25.10"
-        },
-        "babel": {
-            "hashes": [
-                "sha256:7aed055f0c04c9e7f51a2f75261e41e1c804efa724cb65b60a970dd4448d469d",
-                "sha256:81a3beca4d0cd40a9cfb9e2adb2cf39261c2f959b92e7a74750befe5d79afd7b"
-            ],
-            "markers": "python_version >= '3.6'",
-            "version": "==2.10.2"
->>>>>>> c9419e8c
         },
         "backcall": {
             "hashes": [
@@ -173,35 +153,19 @@
         },
         "boto3": {
             "hashes": [
-<<<<<<< HEAD
-                "sha256:13efff22f1cb6d25ec7027edaccdfdd515ba593e093173beb09094cff898a8cc",
-                "sha256:945d49941541a3cbb02710361be64b22f98e68c2e447229f0d51f7c215009e28"
-            ],
-            "index": "pypi",
-            "version": "==1.24.13"
+                "sha256:490f5e88f5551b33ae3019a37412158b76426d63d1fb910968ade9b6a024e5fe",
+                "sha256:e284705da36faa668c715ae1f74ebbff4320dbfbe3a733df3a8ab076d1ed1226"
+            ],
+            "index": "pypi",
+            "version": "==1.24.14"
         },
         "botocore": {
             "hashes": [
-                "sha256:df75e53576b061818bbce4bd70221749e40cc91d16a2b6c03fbeec8023665734",
-                "sha256:fbc09558c02d415e8646520f95db7e8d313460938780fa6040b00865f098fd55"
-            ],
-            "markers": "python_version >= '3.7'",
-            "version": "==1.27.13"
-=======
-                "sha256:32ffc0fd50408acc710cf5ce40037aa3c14926d6e3f6fbf61ed5990fb63cd881",
-                "sha256:88fd816274d4b64bcf90889441d4efa5f16a0048ed670bc33cbd0f5a678313a6"
-            ],
-            "index": "pypi",
-            "version": "==1.24.10"
-        },
-        "botocore": {
-            "hashes": [
-                "sha256:24ec42b4f29a50f7ef78f9f863c3c25e00f65b5a48db669c8068457789a90803",
-                "sha256:b39da97452c9e2c856e7778d8c908252394da81e2e5792f1d4cb0ece4ce1043a"
-            ],
-            "markers": "python_version >= '3.7'",
-            "version": "==1.27.10"
->>>>>>> c9419e8c
+                "sha256:bb56fa77b8fa1ec367c2e16dee62d60000451aac5140dcce3ebddc167fd5c593",
+                "sha256:df1e9b208ff93daac7c645b0b04fb6dccd7f20262eae24d87941727025cbeece"
+            ],
+            "markers": "python_version >= '3.7'",
+            "version": "==1.27.14"
         },
         "certifi": {
             "hashes": [
@@ -1076,7 +1040,7 @@
                 "sha256:0123cacc1627ae19ddf3c27a5de5bd67ee4586fbdd6440d9748f8abb483d3e86",
                 "sha256:961d03dc3453ebbc59dbdea9e4e11c5651520a876d0f4db161e8674aae935da9"
             ],
-            "markers": "python_version >= '2.7' and python_version not in '3.0, 3.1, 3.2, 3.3'",
+            "markers": "python_version >= '2.7' and python_version not in '3.0, 3.1, 3.2'",
             "version": "==2.8.2"
         },
         "pytz": {
@@ -1123,7 +1087,6 @@
         },
         "pyzmq": {
             "hashes": [
-<<<<<<< HEAD
                 "sha256:004a431dfa0459123e6f4660d7e3c4ac19217d134ca38bacfffb2e78716fe944",
                 "sha256:057b154471e096e2dda147f7b057041acc303bb7ca4aa24c3b88c6cecdd78717",
                 "sha256:0e08671dc202a1880fa522f921f35ca5925ba30da8bc96228d74a8f0643ead9c",
@@ -1184,67 +1147,6 @@
             ],
             "markers": "python_version >= '3.6'",
             "version": "==23.2.0"
-=======
-                "sha256:057176dd3f5ccf5aad4abd662d76b6a39bbf799baaf2f39cd4fdaf2eab326e43",
-                "sha256:05ec90a8da618f2398f9d1aa20b18a9ef332992c6ac23e8c866099faad6ef0d6",
-                "sha256:154de02b15422af28b53d29a02de72121ba503634955017255573fc1f995143d",
-                "sha256:16b832adb5d8716f46051da5533c480250bf126984ce86804db6137a3a7f931b",
-                "sha256:1df26aa854bdd3a8341bf199064dd6aa6e240f2eaa3c9fa8d217e5d8b868c73e",
-                "sha256:28f9164fb2658b7b414fa0894c75b1a9c61375774cdc1bdb7298beb042a2cd87",
-                "sha256:2951c29b8649f3672af9dca8ff61d86310d3664d9629788b1c66422fb13b1239",
-                "sha256:2b08774057ae7ce8a2eb4e7d54db05358234440706ce43a85814500c5d7bd22e",
-                "sha256:2e2ac40f7a91c740ec68d6db07ae19ea9259c959333c68bee56ab2c799a67d66",
-                "sha256:312e56799410c34797417a4060a8bd37d4db1f06d1ec0c54f7c8fd81e0d90376",
-                "sha256:38f778a74e3889392e949326cfd0e9b2eb37dcbb2980d98fad2c51703d523db2",
-                "sha256:3955dd5bbbe02f454655296ee36a66c334c7102a29b8458223d168c0380edfd5",
-                "sha256:425ba851a6f9892bde1da2024d82e2fe6796bd77e3391fb96665c50fe9d4c6a5",
-                "sha256:48bbc2db041ab28eeee4a3e8ada0ed336640946dd5a8e53dbd3805f9dbdcf0dc",
-                "sha256:4fbcd657cda75574fd1315a4c44bd322bc2e219039fb09f146bbe6f8aef039e9",
-                "sha256:523ba7fd4d8fe75ad09c1e574a648892b75a97d0cfc8005727681053ac19555b",
-                "sha256:53b2c1326c2e484d450932d2be739f064b7cb572faabec38386098a28516a529",
-                "sha256:540d7146c3cdc9bbffab039ea067f494eba24d1abe5bd33eb9f963c01e3305d4",
-                "sha256:563d4281c4dbdf647d93114420151d33f895afc4c46b7115a67a0aa5347e6624",
-                "sha256:67a049bcf967a39993858beed873ed3405536019820922d4efacfe35ab3da51a",
-                "sha256:67ec63ae3c9c1fa2e077fcb42e77035e2121a04f987464bdf9945a28535d30ad",
-                "sha256:68e22c5d3be451e87d47f956b397a7823bfbde2176341bc902fba30f96831d7e",
-                "sha256:6ab4b6108e69f63c917cd7ef7217c5727955b1ac90600e44a13ed5312019a014",
-                "sha256:6bd7f18bd4cf51ea8d7e54825902cf36f9d2f35cc51ef618373988d5398b8dd0",
-                "sha256:6cd53e861bccc0bdc4620f68fb4a91d5bcfe9f4213cf8e200fa498044d33a6dc",
-                "sha256:6d346e551fa64b89d57a4ac74b9bc66703413f02f50093e089e861999ec5cccc",
-                "sha256:6ff8708fabc9f9bc2949f457d39b4088c9656c4c9ac15fbbbbaafce8f6d07833",
-                "sha256:7626e8384275a7dea6f3d1f749fb5e00299042e9c895fc3dbe24cb154909c242",
-                "sha256:7e7346b2b33dcd4a2171dd8a9870ae283eec8f6231dcbcf237a0f41e74751a50",
-                "sha256:81623c67cb71b93b5f7e06c9107f3781738ae86866db830c950223d87af2a235",
-                "sha256:83f1c76068faf62c32a36dd62dc4db642c2027bbbd960f8f6345b59e9d4dc472",
-                "sha256:8679bb1dd723ecbea03b1f96c98972815775fd8ec756c440a14f289c436c472e",
-                "sha256:86fb683cb9a9c0bb7476988b7957393ecdd22777d87d804442c66e62c99197f9",
-                "sha256:8757c62f7960cd26122f7aaaf86eda1e016fa85734c3777b8054dd334d7dea4d",
-                "sha256:894be7d17228e7328cc188096c0162697211ec91761f6812fff12790cbe11c66",
-                "sha256:8a0f240bf43c29be1bd82d77e602a61c798e9de02e5f8bb7bb414cb814f43236",
-                "sha256:8c3abf7eab5b76ae162c4fbb16d514a947fc57fd995b64e5ea8ef8ba3b888a69",
-                "sha256:93332c6972e4c91522c4810e907f3aea067424338071161b39cacded022559df",
-                "sha256:97d6c676dc97d593625d9fc48154f2ffeabb619a1e6fe8d2a5b53f97e3e9bdee",
-                "sha256:99dd85f0ca1db8d17a01a25c2bbb7784d25a2d39497c6beddbe96bff74194e04",
-                "sha256:9c7fb691fb07ec7ab99fd173bb0e7e0248d31bf83d484a87b917a342f63812c9",
-                "sha256:b3bc3cf200aab74f3d758586ac50295214eda496ac6a6636e0c881c5958d9123",
-                "sha256:bba54f97578943f48f621b4a7afb8eb022370da26a88b88ccc9fee9f3ef7ce45",
-                "sha256:bd2a13a0f8367e50347cbac87ae230ae1953935443240238f956bf10668bead6",
-                "sha256:cbc1184349ca6e5112898aa7fc3efa1b1bbae24ab1edc774cfd09cbfd3b091d7",
-                "sha256:cd82cca9c489e441574804dbda2dd8e114cf3be7935b03de11dade2c9478aea6",
-                "sha256:ce8ba5ed8b0a7a203922d61cff45ee6001a41a9359f04f00d055a4e988755569",
-                "sha256:cfee22e072a382b92ee0709dbb8203dabd52d54258051e770d9d2a81b162530b",
-                "sha256:d977df6f7c4109ed1d96ffb6795f6af77114be606ae4556efbfc9cac725db65d",
-                "sha256:da72a384a1d7e87490ca71182f3ab469ed21d847adc16b70c34faac5a3b12801",
-                "sha256:ddf4ad1d651e6c9234945061e1a31fe27a4be0dea21c498b87b186fadf8f5919",
-                "sha256:eb0ae5dfda83bbce660179d7b41c1c38fd833a54d2e6d9b258c644f3b75ef94d",
-                "sha256:f4c7d370badc60ac94a554bc571a46d03e39d8aacfba8006b334512e184aed59",
-                "sha256:f6c378b435a26fda8996579c0e324b108d2ca0d01b4661503a75634e5155559f",
-                "sha256:f6c9d30888503f2f5f87d6d41f016301352dd98da4a861bd10663c3a2d99d3b5",
-                "sha256:fab8a7877275060f7b303e1f91c218069a2814a616b6a5ee2d8a3737deb15915",
-                "sha256:fc32e7d7f98cac3d8d5153ed2cb583158ae3d446a6efb8e28ccb1c54a09f4169"
-            ],
-            "markers": "python_version >= '3.6'",
-            "version": "==23.1.0"
         },
         "rdkit-pypi": {
             "hashes": [
@@ -1270,18 +1172,13 @@
             ],
             "index": "pypi",
             "version": "==2022.3.3"
->>>>>>> c9419e8c
         },
         "requests": {
             "hashes": [
                 "sha256:bc7861137fbce630f17b03d3ad02ad0bf978c844f3536d0edda6499dafce2b6f",
                 "sha256:d568723a7ebd25875d8d1eaf5dfa068cd2fc8194b2e483d7b1f7c81918dbec6b"
             ],
-<<<<<<< HEAD
             "markers": "python_version >= '3.7' and python_version < '4'",
-=======
-            "markers": "python_version >= '3.6'",
->>>>>>> c9419e8c
             "version": "==2.28.0"
         },
         "rollbar": {
@@ -1307,16 +1204,6 @@
             ],
             "markers": "python_version >= '3.7'",
             "version": "==0.6.0"
-<<<<<<< HEAD
-        },
-        "sampl": {
-            "path": "."
-        },
-        "sampl-app": {
-            "path": ".",
-            "version": "==0.0.1"
-=======
->>>>>>> c9419e8c
         },
         "send2trash": {
             "hashes": [
@@ -1327,19 +1214,11 @@
         },
         "setuptools": {
             "hashes": [
-<<<<<<< HEAD
                 "sha256:990a4f7861b31532871ab72331e755b5f14efbe52d336ea7f6118144dd478741",
                 "sha256:c1848f654aea2e3526d17fc3ce6aeaa5e7e24e66e645b5be2171f3f6b4e5a178"
             ],
             "markers": "python_version >= '3.7'",
             "version": "==62.6.0"
-=======
-                "sha256:5a844ad6e190dccc67d6d7411d119c5152ce01f7c76be4d8a1eaa314501bba77",
-                "sha256:bf8a748ac98b09d32c9a64a995a6b25921c96cc5743c1efa82763ba80ff54e91"
-            ],
-            "markers": "python_version >= '3.7'",
-            "version": "==62.4.0"
->>>>>>> c9419e8c
         },
         "six": {
             "hashes": [
@@ -1468,19 +1347,11 @@
         },
         "traitlets": {
             "hashes": [
-<<<<<<< HEAD
                 "sha256:0bb9f1f9f017aa8ec187d8b1b2a7a6626a2a1d877116baba52a129bfa124f8e2",
                 "sha256:65fa18961659635933100db8ca120ef6220555286949774b9cfc106f941d1c7a"
             ],
             "markers": "python_version >= '3.7'",
             "version": "==5.3.0"
-=======
-                "sha256:1530d04badddc6a73d50b7ee34667d4b96914da352109117b4280cb56523a51b",
-                "sha256:74803a1baa59af70f023671d86d5c7a834c931186df26d50d362ee6a1ff021fd"
-            ],
-            "markers": "python_version >= '3.7'",
-            "version": "==5.2.2.post1"
->>>>>>> c9419e8c
         },
         "urllib3": {
             "hashes": [
@@ -1612,8 +1483,6 @@
             ],
             "index": "pypi",
             "version": "==2.4.3"
-<<<<<<< HEAD
-=======
         },
         "certifi": {
             "hashes": [
@@ -1622,7 +1491,6 @@
             ],
             "markers": "python_version >= '3.6'",
             "version": "==2022.6.15"
->>>>>>> c9419e8c
         },
         "cfgv": {
             "hashes": [
@@ -1772,8 +1640,6 @@
             ],
             "markers": "python_version >= '3.7'",
             "version": "==2.5.1"
-<<<<<<< HEAD
-=======
         },
         "idna": {
             "hashes": [
@@ -1782,7 +1648,6 @@
             ],
             "markers": "python_version >= '3.5'",
             "version": "==3.3"
->>>>>>> c9419e8c
         },
         "iniconfig": {
             "hashes": [
@@ -2121,19 +1986,11 @@
         },
         "pylint": {
             "hashes": [
-<<<<<<< HEAD
                 "sha256:4e1378f815c63e7e44590d0d339ed6435f5281d0a0cc357d29a86ea0365ef868",
                 "sha256:6757a027e15816be23625b079ebc45464e4c9d9dde0c826d18beee53fe22a2e7"
             ],
             "index": "pypi",
             "version": "==2.14.3"
-=======
-                "sha256:482f1329d4b6b9e52599754a2e502c0ed91ebdfd0992a2299b7fa136a6c12349",
-                "sha256:592d0a4d2ffa8e33020209d255827c5a310499cdc023d156187bc677d86bd495"
-            ],
-            "index": "pypi",
-            "version": "==2.14.2"
->>>>>>> c9419e8c
         },
         "pylint-django": {
             "hashes": [
@@ -2242,7 +2099,7 @@
                 "sha256:bc7861137fbce630f17b03d3ad02ad0bf978c844f3536d0edda6499dafce2b6f",
                 "sha256:d568723a7ebd25875d8d1eaf5dfa068cd2fc8194b2e483d7b1f7c81918dbec6b"
             ],
-            "markers": "python_version >= '3.6'",
+            "markers": "python_version >= '3.7' and python_version < '4'",
             "version": "==2.28.0"
         },
         "sampl": {
@@ -2255,19 +2112,11 @@
         },
         "setuptools": {
             "hashes": [
-<<<<<<< HEAD
                 "sha256:990a4f7861b31532871ab72331e755b5f14efbe52d336ea7f6118144dd478741",
                 "sha256:c1848f654aea2e3526d17fc3ce6aeaa5e7e24e66e645b5be2171f3f6b4e5a178"
             ],
             "markers": "python_version >= '3.7'",
             "version": "==62.6.0"
-=======
-                "sha256:5a844ad6e190dccc67d6d7411d119c5152ce01f7c76be4d8a1eaa314501bba77",
-                "sha256:bf8a748ac98b09d32c9a64a995a6b25921c96cc5743c1efa82763ba80ff54e91"
-            ],
-            "markers": "python_version >= '3.7'",
-            "version": "==62.4.0"
->>>>>>> c9419e8c
         },
         "six": {
             "hashes": [
@@ -2290,7 +2139,7 @@
                 "sha256:806143ae5bfb6a3c6e736a764057db0e6a0e05e338b5630894a5f779cabb4f9b",
                 "sha256:b3bda1d108d5dd99f4a20d24d9c348e91c4db7ab1b749200bded2f839ccbe68f"
             ],
-            "markers": "python_version >= '2.6' and python_version not in '3.0, 3.1, 3.2, 3.3'",
+            "markers": "python_version >= '2.6' and python_version not in '3.0, 3.1, 3.2'",
             "version": "==0.10.2"
         },
         "tomli": {
@@ -2298,7 +2147,7 @@
                 "sha256:939de3e7a6161af0c887ef91b7d41a53e7c5a1ca976325f429cb46ea9bc30ecc",
                 "sha256:de526c12914f0c550d15924c62d72abc48d6fe7364aa87328337a31007fe8a4f"
             ],
-            "markers": "python_version >= '3.7'",
+            "markers": "python_version < '3.11'",
             "version": "==2.0.1"
         },
         "tomlkit": {
@@ -2306,11 +2155,7 @@
                 "sha256:0f4050db66fd445b885778900ce4dd9aea8c90c4721141fde0d6ade893820ef1",
                 "sha256:71ceb10c0eefd8b8f11fe34e8a51ad07812cb1dc3de23247425fbc9ddc47b9dd"
             ],
-<<<<<<< HEAD
             "markers": "python_version >= '3.6' and python_version < '4.0'",
-=======
-            "markers": "python_version >= '3.6' and python_version < '4'",
->>>>>>> c9419e8c
             "version": "==0.11.0"
         },
         "tornado": {
@@ -2365,7 +2210,7 @@
                 "sha256:6657594ee297170d19f67d55c05852a874e7eb634f4f753dbd667855e07c1708",
                 "sha256:f1c24655a0da0d1b67f07e17a5e6b2a105894e6824b92096378bb3668ef02376"
             ],
-            "markers": "python_version < '3.10'",
+            "markers": "python_version >= '3.7'",
             "version": "==4.2.0"
         },
         "urllib3": {
@@ -2386,11 +2231,11 @@
         },
         "websocket-client": {
             "hashes": [
-                "sha256:50b21db0058f7a953d67cc0445be4b948d7fc196ecbeb8083d68d94628e4abf6",
-                "sha256:722b171be00f2b90e1d4fb2f2b53146a536ca38db1da8ff49c972a4e1365d0ef"
-            ],
-            "markers": "python_version >= '3.7'",
-            "version": "==1.3.2"
+                "sha256:5d55652dc1d0b3c734f044337d929aaf83f4f9138816ec680c1aefefb4dc4877",
+                "sha256:d58c5f284d6a9bf8379dab423259fe8f85b70d5fa5d2916d5791a84594b122b1"
+            ],
+            "markers": "python_version >= '3.7'",
+            "version": "==1.3.3"
         },
         "wrapt": {
             "hashes": [
