#!/usr/bin/env bash

if [[ $EB_IS_COMMAND_LEADER == "true" ]];
then
	source "$PYTHONPATH/activate" && {
	# log which migrations have already been applied
	python manage.py showmigrations;
	# migrate
	python manage.py migrate --noinput;
	# bootstrap superuser
	python manage.py mysuperuser;
	# fill site with some toy data
<<<<<<< HEAD
	python manage.py sample_data;
	# collect static
=======
	python manage.py sample_data --delete;
	# collect static 
>>>>>>> f8ec64c1
	python manage.py collectstatic --noinput;
	}
else
  echo "this instance is NOT the leader";
fi<|MERGE_RESOLUTION|>--- conflicted
+++ resolved
@@ -10,13 +10,8 @@
 	# bootstrap superuser
 	python manage.py mysuperuser;
 	# fill site with some toy data
-<<<<<<< HEAD
-	python manage.py sample_data;
-	# collect static
-=======
 	python manage.py sample_data --delete;
 	# collect static 
->>>>>>> f8ec64c1
 	python manage.py collectstatic --noinput;
 	}
 else
