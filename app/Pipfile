[[source]]
url = "https://pypi.org/simple"
verify_ssl = true
name = "pypi"

[packages]
django = "3.2"
psycopg2-binary = "*"
django-crispy-forms = "*"
dask = "*"
distributed = "*"
ever-given = {editable = true, path = "./../ever_given"}

[dev-packages]
black = "==20.8b1"
isort = "*"
pylint = "*"
pytest = "*"
flake8 = "*"
pylint-django = "*"
pytest-django = "*"
<<<<<<< HEAD
docker = "*"
bokeh = ">=0.13.0"
=======
pytest-cov = "*"
>>>>>>> df5e91dd

[requires]
python_version = "3.7"<|MERGE_RESOLUTION|>--- conflicted
+++ resolved
@@ -19,12 +19,9 @@
 flake8 = "*"
 pylint-django = "*"
 pytest-django = "*"
-<<<<<<< HEAD
 docker = "*"
 bokeh = ">=0.13.0"
-=======
 pytest-cov = "*"
->>>>>>> df5e91dd
 
 [requires]
 python_version = "3.7"