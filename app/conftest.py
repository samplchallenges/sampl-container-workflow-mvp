--- conflicted
+++ resolved
@@ -1,10 +1,6 @@
 import os
 from collections import namedtuple
-<<<<<<< HEAD
 from datetime import timedelta
-=======
-from datetime import datetime, timedelta, timezone
->>>>>>> 385ca952
 
 import dask.distributed as dd
 import pytest
@@ -50,20 +46,10 @@
 def challenge(challenge_factory, db):
     return challenge_factory("SAMPL1")
 
-<<<<<<< HEAD
-@pytest.fixture
-def challenge_expired(challenge_factory_expired, db):
-    return challenge_factory_expired("SAMPL1-expired")
-
-=======
->>>>>>> 385ca952
 
 @pytest.fixture
 def challenge_factory(db):
     def maker(name):
-<<<<<<< HEAD
-=======
-        # def maker(name, start_at, end_at):
         empty_url = "http://github.com"
         start_at = timezone.now()
         end_at = start_at + timedelta(seconds=5)
@@ -77,28 +63,6 @@
         return challenge
 
     return maker
-
-<<<<<<< HEAD
-=======
-
-@pytest.fixture
-def challenge_factory_expired(db):
-    def maker(name):
->>>>>>> 385ca952
-        empty_url = "http://github.com"
-        start_at = timezone.now()
-        end_at = start_at + timedelta(seconds=5)
-        challenge = models.Challenge(
-            name=name,
-            start_at=start_at,
-            end_at=end_at,
-            repo_url=empty_url,
-        )
-        challenge.save()
-        return challenge
-
-    return maker
->>>>>>> f6a6bd1d3f9b053232cfa67273d36feb3c36dc7a
 
 
 @pytest.fixture
@@ -174,10 +138,6 @@
 
     return container_maker
 
-<<<<<<< HEAD
-=======
-
->>>>>>> 385ca952
 
 @pytest.fixture
 def container(container_factory, challenge):
@@ -231,10 +191,6 @@
     return submission_factory(container)
 
 
-<<<<<<< HEAD
-=======
-
->>>>>>> 385ca952
 @pytest.fixture
 def molfile_type(challenge, db):
     return models.ValueType.objects.create(
@@ -267,11 +223,6 @@
 
     return elem_maker
 
-
-<<<<<<< HEAD
-=======
-
->>>>>>> 385ca952
 @pytest.fixture
 def submission_factory(db):
     def submission_maker(container):
