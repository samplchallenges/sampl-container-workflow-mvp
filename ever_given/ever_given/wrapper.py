--- conflicted
+++ resolved
@@ -76,11 +76,8 @@
     output_dir=None,
     output_file_keys=None,
     log_handler=None,
-<<<<<<< HEAD
+    cancel_requested_func=None,
     aws_login=None,
-=======
-    cancel_requested_func=None,
->>>>>>> 90aabc30
 ):
     """
     kwargs will be passed to container as --key=value
