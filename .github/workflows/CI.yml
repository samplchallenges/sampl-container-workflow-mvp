# This is a basic workflow to help you get started with Actions

name: CI

# Controls when the action will run.
on:
<<<<<<< HEAD
=======
  # Triggers the workflow on push or pull request events but only for the main branch
>>>>>>> 90aabc30
  pull_request:
    branches:
      - "main"
  schedule:
    # nightly tests
    - cron: "0 0 * * *"
  push:
    branches:
      - main

# A workflow run is made up of one or more jobs that can run sequentially or in parallel
jobs:
  # This workflow contains a single job called "build"
  build:
    # The type of runner that the job will run on
    runs-on: ubuntu-20.04
    defaults:
      run:
        working-directory: ./app

    services:
      db_service:
        image: postgres
        env:
          POSTGRES_USER: sampl_user
          POSTGRES_DB: sampl
          POSTGRES_PASSWORD: postgres
        # Set health checks to wait until postgres has started
        options: >-
          --health-cmd pg_isready
          --health-interval 10s
          --health-timeout 5s
          --health-retries 5
        ports:
          # Maps tcp port 5432 on service container to the host
          - 5432:5432

    # Steps represent a sequence of tasks that will be executed as part of the job
    steps:
      # Checks-out your repository under $GITHUB_WORKSPACE, so your job can access it
      - uses: actions/checkout@v2

      - name: Setup Python
        uses: actions/setup-python@v2
        with:
          python-version: "3.7"

      - name: Install pipenv
        run: |
          python -m pip install --upgrade pipenv wheel
      - id: cache-pipenv
        uses: actions/cache@v2.1.7
        with:
          path: ~/.local/share/virtualenvs
          key: ${{ runner.os }}-pipenv-${{ hashFiles('**/Pipfile.lock') }}-${{ hashFiles('**/Pipfile') }}

      - name: Install dependencies
        if: steps.cache-pipenv.outputs.cache-hit != 'true'
        run: |
          pipenv install --dev --deploy

      - name: Install evergiven locally
        run: |
          pipenv run pip uninstall -y ever-given
          pipenv install -e ../ever_given/

      - name: Run test suite
        run: |
          pipenv run pytest --cov=./ --cov=../ever_given --cov-report=xml -s . ../ever_given
        env:
          RDS_HOSTNAME: localhost
          RDS_DB_NAME: sampl
          RDS_PASSWORD: postgres
          RDS_PORT: 5432
          RDS_USERNAME: sampl_user
          DJANGO_SETTINGS_MODULE: sampl.settings_test

      - name: Upload test coverage
        uses: codecov/codecov-action@v2.1.0
        with:
          fail_ci_if_error: true
          directory: app/<|MERGE_RESOLUTION|>--- conflicted
+++ resolved
@@ -4,10 +4,6 @@
 
 # Controls when the action will run.
 on:
-<<<<<<< HEAD
-=======
-  # Triggers the workflow on push or pull request events but only for the main branch
->>>>>>> 90aabc30
   pull_request:
     branches:
       - "main"
